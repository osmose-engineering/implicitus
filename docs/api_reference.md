
## Voronoi Generation Parameters

`compute_uniform_cells` accepts several optional limits to guard against
pathological cells:

- `mean_edge_limit` – maximum allowed mean edge length for a traced cell.
- `area_limit` – maximum allowed polygon area.
- `raw_std_edge_limit` – caps the standard deviation of edge lengths. If the
  initial polygon exceeds this value the function resamples once before
  dropping the seed.
<<<<<<< HEAD
- `neighbor_variance_limit` – when the variance of distances from a seed to its
  medial neighbors exceeds this threshold the algorithm generates an additional
  set of medial points before resampling.
=======
- `mean_edge_factor` – multiplier applied to the running global average of
  `mean_edge_length`. Cells exceeding this factor times the global mean are
  resampled once before being discarded.
- `std_edge_factor` – multiplier on the global average of `std_edge_length`.
  Like `mean_edge_factor`, cells whose raw edge standard deviation exceeds the
  scaled global mean are retried once and skipped if still out of bounds.
>>>>>>> af240a54

Any cell exceeding these thresholds after the retry is omitted and reported as
failed.<|MERGE_RESOLUTION|>--- conflicted
+++ resolved
@@ -9,18 +9,18 @@
 - `raw_std_edge_limit` – caps the standard deviation of edge lengths. If the
   initial polygon exceeds this value the function resamples once before
   dropping the seed.
-<<<<<<< HEAD
+
 - `neighbor_variance_limit` – when the variance of distances from a seed to its
   medial neighbors exceeds this threshold the algorithm generates an additional
   set of medial points before resampling.
-=======
+
 - `mean_edge_factor` – multiplier applied to the running global average of
   `mean_edge_length`. Cells exceeding this factor times the global mean are
   resampled once before being discarded.
 - `std_edge_factor` – multiplier on the global average of `std_edge_length`.
   Like `mean_edge_factor`, cells whose raw edge standard deviation exceeds the
   scaled global mean are retried once and skipped if still out of bounds.
->>>>>>> af240a54
+
 
 Any cell exceeding these thresholds after the retry is omitted and reported as
 failed.