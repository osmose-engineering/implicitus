{
  "primitives": [
    {
      "shape": "box",
      "size_mm": 10,
      "infill": {
        "pattern": "voronoi",
<<<<<<< HEAD
        "mode": "organic",
=======
>>>>>>> 8f835092
        "seed_points": [
          [0, 0, 0],
          [1, 0, 0],
          [0, 1, 0],
          [0, 0, 1]
        ],
        "bbox_min": [0, 0, 0],
        "bbox_max": [1, 1, 1]
      }
    }
  ]
}<|MERGE_RESOLUTION|>--- conflicted
+++ resolved
@@ -5,10 +5,9 @@
       "size_mm": 10,
       "infill": {
         "pattern": "voronoi",
-<<<<<<< HEAD
+
         "mode": "organic",
-=======
->>>>>>> 8f835092
+
         "seed_points": [
           [0, 0, 0],
           [1, 0, 0],
