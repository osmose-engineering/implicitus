--- conflicted
+++ resolved
@@ -159,24 +159,21 @@
                             if verts is not None:
                                 imds_mesh = SimpleNamespace(vertices=np.asarray(verts))
                         if getattr(imds_mesh, "vertices", None) is None:
-<<<<<<< HEAD
+
                             imds_mesh = primitive_to_imds_mesh(primitive)
                         if getattr(imds_mesh, "vertices", None) is None:
-=======
->>>>>>> 77d167d0
+
                             raise HTTPException(
                                 status_code=400,
                                 detail="uniform mode requires imds_mesh with vertices",
                             )
-<<<<<<< HEAD
+
                         plane_normal = (
                             inf.get("plane_normal")
                             or req.get("plane_normal")
                             or [0.0, 0.0, 1.0]
                         )
-=======
-                        plane_normal = inf.get("plane_normal") or req.get("plane_normal")
->>>>>>> 77d167d0
+
                         max_distance = inf.get("max_distance") or req.get("max_distance")
                         plane_normal = np.asarray(plane_normal)
 
@@ -310,24 +307,21 @@
                         if verts is not None:
                             imds_mesh = SimpleNamespace(vertices=np.asarray(verts))
                     if getattr(imds_mesh, "vertices", None) is None:
-<<<<<<< HEAD
+
                         imds_mesh = primitive_to_imds_mesh(primitive)
                     if getattr(imds_mesh, "vertices", None) is None:
-=======
->>>>>>> 77d167d0
+
                         raise HTTPException(
                             status_code=400,
                             detail="uniform mode requires imds_mesh with vertices",
                         )
-<<<<<<< HEAD
+
                     plane_normal = (
                         inf.get("plane_normal")
                         or req.plane_normal
                         or [0.0, 0.0, 1.0]
                     )
-=======
-                    plane_normal = inf.get("plane_normal") or req.plane_normal
->>>>>>> 77d167d0
+
                     max_distance = inf.get("max_distance") or req.max_distance
                     plane_normal = np.asarray(plane_normal)
 
