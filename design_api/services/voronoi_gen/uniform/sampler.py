import numpy as np
import logging
import random
import math
from typing import Union, Any
from typing import Tuple, List, Optional
from typing import Dict, Callable
import itertools
try:  # SciPy is heavy; allow tests to run without it
    from scipy.spatial import Voronoi  # type: ignore
except Exception:  # pragma: no cover - fallback when scipy missing
    Voronoi = None


def compute_medial_axis(imds_mesh: Any, tol: float = 1e-8) -> np.ndarray:
    """Compute an approximation of the medial axis of the interface mesh.

    Parameters
    ----------
    imds_mesh: Any
        Object exposing a ``vertices`` attribute as an ``(N, 3)`` array.
    tol: float, optional
        Extra tolerance to expand the mesh bounds when filtering Voronoi
        vertices.  Larger values keep more vertices; a value of ``0`` clips
        strictly to the axis-aligned bounding box of the mesh.

    Returns
    -------
    np.ndarray
        Array of Voronoi vertices that fall within the mesh bounds.
    """

    vertices = getattr(imds_mesh, "vertices", None)
    if vertices is None:
        raise ValueError("imds_mesh must have a 'vertices' attribute")

    if Voronoi is not None:
        # Use SciPy's robust Voronoi implementation when available
        vor = Voronoi(vertices)
        bbox_min = vertices.min(axis=0) - tol
        bbox_max = vertices.max(axis=0) + tol
        inside = np.all((vor.vertices >= bbox_min) & (vor.vertices <= bbox_max), axis=1)
        return vor.vertices[inside]

    # Fallback: approximate Voronoi vertices via circumcenters of tetrahedra
    verts = np.asarray(vertices, dtype=float)
    n = len(verts)
    centers: List[np.ndarray] = []

    def _circumcenter(pts: np.ndarray) -> Optional[np.ndarray]:
        p1, p2, p3, p4 = pts
        A = 2 * np.array([p2 - p1, p3 - p1, p4 - p1])
        b = np.array([
            np.dot(p2, p2) - np.dot(p1, p1),
            np.dot(p3, p3) - np.dot(p1, p1),
            np.dot(p4, p4) - np.dot(p1, p1),
        ])
        try:
            return np.linalg.solve(A, b)
        except np.linalg.LinAlgError:
            return None

    if n <= 20:
        combos = itertools.combinations(range(n), 4)
    else:
        rng = np.random.default_rng(0)
        combos = (rng.choice(n, 4, replace=False) for _ in range(min(500, n * 5)))

    for idxs in combos:
        pts = verts[list(idxs)]
        c = _circumcenter(pts)
        if c is not None:
            centers.append(c)

    if not centers:
        return np.empty((0, 3))

    centers = np.array(centers)
    bbox_min = verts.min(axis=0) - tol
    bbox_max = verts.max(axis=0) + tol
    inside = np.all((centers >= bbox_min) & (centers <= bbox_max), axis=1)
    return centers[inside]


def trace_hexagon(
    seed_pt: np.ndarray,
    medial_points: np.ndarray,
    plane_normal: np.ndarray,
    max_distance: Optional[float] = None,
    report_method: bool = False,
    neighbor_resampler: Optional[Callable[[], np.ndarray]] = None,
) -> Union[np.ndarray, Tuple[np.ndarray, bool]]:
    """
    Trace approximate hexagonal cell vertices around ``seed_pt`` using
    perpendicular bisectors to its nearest neighbors in the slicing plane.

    Args:
        seed_pt: (3,) array, seed point location.
        medial_points: (M,3) array of medial axis or seed points.
        plane_normal: (3,) array normal to the slicing plane.
        max_distance: fallback ray length if no neighbor data is available.
        neighbor_resampler: optional callable returning additional medial points
            if the initial neighbor set is insufficient.  It is invoked before
            resorting to the bounding-box ray fallback.

    Returns:
        If ``report_method`` is ``False`` (default), returns an ``(6,3)`` array
        of hexagon vertex positions.
        If ``report_method`` is ``True``, returns a tuple ``(hex_pts, used_fallback)``
        where ``used_fallback`` is ``True`` when the ray casting fallback was
        used instead of the bisector method.
    """
    # Create orthonormal basis (u, v) spanning the plane
    arbitrary = np.array([1.0, 0.0, 0.0])
    if np.allclose(np.cross(arbitrary, plane_normal), 0):
        arbitrary = np.array([0.0, 1.0, 0.0])
    u = np.cross(plane_normal, arbitrary)
    u /= np.linalg.norm(u)
    v = np.cross(plane_normal, u)
    v /= np.linalg.norm(v)

    hex_pts: List[np.ndarray] = []

    # Pre-compute bounding box of the medial points for ray fallback
    bbox_min = medial_points.min(axis=0)
    bbox_max = medial_points.max(axis=0)

    def _ray_box_intersection(origin: np.ndarray, direction: np.ndarray) -> Optional[float]:
        """Return distance to intersection with bbox or None if no hit."""
        tmin, tmax = -np.inf, np.inf
        for i in range(3):
            if abs(direction[i]) < 1e-12:
                if origin[i] < bbox_min[i] or origin[i] > bbox_max[i]:
                    return None
                continue
            t1 = (bbox_min[i] - origin[i]) / direction[i]
            t2 = (bbox_max[i] - origin[i]) / direction[i]
            if t1 > t2:
                t1, t2 = t2, t1
            tmin = max(tmin, t1)
            tmax = min(tmax, t2)
            if tmin > tmax:
                return None
        if tmax < 0:
            return None
        return tmin if tmin > 0 else tmax

    def _construct_from_vecs(vecs: np.ndarray) -> Optional[np.ndarray]:
        """Attempt to construct hexagon from neighbor vectors."""
        if vecs.shape[0] < 6:
            return None

        # Project neighbor vectors onto the slicing plane
        proj = np.column_stack((vecs.dot(u), vecs.dot(v)))
        norms = np.linalg.norm(proj, axis=1)
        valid = norms > 1e-12
        proj = proj[valid]
        norms = norms[valid]

        if proj.shape[0] < 6:
            return None

        # Normalize for robust angle comparison and remove near-duplicates
        normed = proj / norms[:, None]
        angles = np.mod(np.arctan2(normed[:, 1], normed[:, 0]), 2 * np.pi)
        order = np.argsort(angles)
        angles = angles[order]
        proj = proj[order]

        uniq_proj: List[np.ndarray] = []
        uniq_angles: List[float] = []
        thresh = math.radians(1.0)
        for p, ang in zip(proj, angles):
            if not any(abs(np.angle(np.exp(1j * (ang - a)))) < thresh for a in uniq_angles):
                uniq_proj.append(p)
                uniq_angles.append(ang)

        if len(uniq_proj) < 6:
            return None

        angles = np.array(uniq_angles)
        proj = np.vstack(uniq_proj)

        # Preselect nearest neighbors in six angular bins but retain
        # additional candidates for potential fallback.
        sel_2d: List[np.ndarray] = []
        used = np.zeros(len(angles), dtype=bool)
        candidate_lists: List[List[int]] = []
        for k in range(6):
            target = 2 * np.pi * k / 6
            diffs = np.abs(np.angle(np.exp(1j * (angles - target))))
<<<<<<< HEAD
            diffs[used] = np.inf
            idx = int(np.argmin(diffs))
            used[idx] = True
            sel_2d.append(proj[idx])
=======
            order = np.argsort(diffs)
            idx = None
            for cand in order:
                if not used[cand]:
                    idx = cand
                    used[cand] = True
                    break
            if idx is None:
                return None
            sel_2d.append(neighbor_2d_all[idx])
            # store remaining unused candidates for this bin
            remaining = [c for c in order if not used[c]]
            candidate_lists.append(remaining)
>>>>>>> 07832e69

        # Sort neighbors counter-clockwise and reorder candidate lists
        neighbor_2d = np.vstack(sel_2d)
        ang = np.arctan2(neighbor_2d[:, 1], neighbor_2d[:, 0])
        order = np.argsort(ang)
        neighbor_2d = neighbor_2d[order]
        candidate_lists = [candidate_lists[i] for i in order]

        normals = neighbor_2d
        bs = np.sum(neighbor_2d ** 2, axis=1) / 2.0
        verts_2d: List[np.ndarray] = []
        det_tol = 1e-8
        for i in range(6):
            j = (i + 1) % 6
            N = np.vstack([normals[i], normals[j]])
            B = np.array([bs[i], bs[j]])
            det = float(np.linalg.det(N))

            # Attempt to swap in alternative neighbors if matrix is nearly singular
            if abs(det) < det_tol:
                replaced = False
                for alt in candidate_lists[j]:
                    if used[alt]:
                        continue
                    cand = neighbor_2d_all[alt]
                    det_alt = float(np.linalg.det(np.vstack([normals[i], cand])))
                    if abs(det_alt) >= det_tol:
                        logging.debug("trace_hexagon: replaced neighbor %d with alternative to avoid singular matrix", j)
                        normals[j] = cand
                        bs[j] = np.sum(cand ** 2) / 2.0
                        used[alt] = True
                        candidate_lists[j] = [c for c in candidate_lists[j] if c != alt]
                        det = det_alt
                        replaced = True
                        break
                if not replaced:
                    for alt in candidate_lists[i]:
                        if used[alt]:
                            continue
                        cand = neighbor_2d_all[alt]
                        det_alt = float(np.linalg.det(np.vstack([cand, normals[j]])))
                        if abs(det_alt) >= det_tol:
                            logging.debug("trace_hexagon: replaced neighbor %d with alternative to avoid singular matrix", i)
                            normals[i] = cand
                            bs[i] = np.sum(cand ** 2) / 2.0
                            used[alt] = True
                            candidate_lists[i] = [c for c in candidate_lists[i] if c != alt]
                            det = det_alt
                            replaced = True
                            break
                if not replaced:
                    logging.debug("trace_hexagon: degenerate neighbor pair (%d,%d); resampling", i, j)
                    return None

            try:
                x = np.linalg.solve(N, B)
            except np.linalg.LinAlgError:
                logging.debug("trace_hexagon: using least-squares fallback for singular matrix")
                try:
                    x, *_ = np.linalg.lstsq(N, B, rcond=None)
                except Exception:
                    x = np.linalg.pinv(N) @ B
            verts_2d.append(x)

        if len(verts_2d) != 6:
            return None
        pts = [seed_pt + x[0] * u + x[1] * v for x in verts_2d]
        return np.vstack(pts)

    # Initial attempt using provided medial points
    vecs = medial_points - seed_pt
    dists = np.linalg.norm(vecs, axis=1)
    vecs = vecs[dists > 1e-8]
    hex_pts_arr = _construct_from_vecs(vecs)

    # Request additional neighbors if filtering removed too many
    if hex_pts_arr is None and neighbor_resampler is not None:
        extra = neighbor_resampler()
        if extra is not None and len(extra) > 0:
            all_points = np.vstack([medial_points, extra])
            vecs = all_points - seed_pt
            dists = np.linalg.norm(vecs, axis=1)
            vecs = vecs[dists > 1e-8]
            hex_pts_arr = _construct_from_vecs(vecs)

    # Retry using adjacency-derived neighbors if still unsuccessful
    if hex_pts_arr is None:
        try:  # pragma: no cover - import guarded for optional module
            from design_api.services.voronoi_gen.voronoi_gen import compute_voronoi_adjacency

            pts = np.vstack([seed_pt, medial_points])
            pairs = compute_voronoi_adjacency(pts.tolist())
            neigh_idx: List[int] = []
            for i, j in pairs:
                if i == 0:
                    neigh_idx.append(j)
                elif j == 0:
                    neigh_idx.append(i)
            if neigh_idx:
                vecs_adj = pts[neigh_idx] - seed_pt
                hex_pts_arr = _construct_from_vecs(vecs_adj)
        except Exception:  # pragma: no cover - any failure just skips
            pass

    if hex_pts_arr is not None:
        hex_pts = hex_pts_arr
        hex_success = True
    else:
        logging.warning("trace_hexagon: using bounding-box fallback; consider resampling or expanding search radius")
        angles = np.linspace(0, 2 * np.pi, 6, endpoint=False)
        for theta in angles:
            dir_vec = np.cos(theta) * u + np.sin(theta) * v
            length = _ray_box_intersection(seed_pt, dir_vec)
            if length is not None:
                hex_pts.append(seed_pt + dir_vec * length)
            elif max_distance is not None:
                hex_pts.append(seed_pt + dir_vec * max_distance)
            else:
                raise ValueError("No valid intersection for ray; resample seed point")
        hex_pts = np.vstack(hex_pts)
        hex_success = False

    used_fallback = not hex_success

    # Attempt to regularize edge lengths if available
    try:
        from design_api.services.voronoi_gen.uniform.regularizer import regularize_hexagon
        hex_pts = regularize_hexagon(hex_pts, plane_normal)
    except ImportError:
        pass

    if report_method:
        return hex_pts, used_fallback
    return hex_pts<|MERGE_RESOLUTION|>--- conflicted
+++ resolved
@@ -189,12 +189,10 @@
         for k in range(6):
             target = 2 * np.pi * k / 6
             diffs = np.abs(np.angle(np.exp(1j * (angles - target))))
-<<<<<<< HEAD
             diffs[used] = np.inf
             idx = int(np.argmin(diffs))
             used[idx] = True
             sel_2d.append(proj[idx])
-=======
             order = np.argsort(diffs)
             idx = None
             for cand in order:
@@ -208,7 +206,6 @@
             # store remaining unused candidates for this bin
             remaining = [c for c in order if not used[c]]
             candidate_lists.append(remaining)
->>>>>>> 07832e69
 
         # Sort neighbors counter-clockwise and reorder candidate lists
         neighbor_2d = np.vstack(sel_2d)
