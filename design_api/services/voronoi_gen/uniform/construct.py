import numpy as np
import logging
<<<<<<< HEAD
from typing import Any, Dict, Tuple, List, Optional
import json
from pathlib import Path
=======

from typing import Any, Dict, Tuple, List, Optional
import json
from pathlib import Path

>>>>>>> f1181af4
from .sampler import compute_medial_axis, trace_hexagon
from .regularizer import hexagon_metrics

def compute_uniform_cells(
    seeds: np.ndarray,
    imds_mesh: Any,
    plane_normal: np.ndarray,
    max_distance: Optional[float] = None,
    vertex_tolerance: float = 1e-5,
) -> Dict[int, np.ndarray]:
    """
    Compute near-uniform hexagonal Voronoi cells for each seed point.
    Args:
        seeds: (N,3) array of seed point locations.
        imds_mesh: mesh object with `.vertices` attribute for medial axis extraction.
        plane_normal: (3,) array defining slicing plane normal.
        max_distance: fallback distance for ray casting when no medial point is found.
        vertex_tolerance: tolerance used when reconciling shared vertices between
            adjacent cells. A warning is emitted if mismatches above this tolerance
            are detected.
    Returns:
        cells: dict mapping seed index to (6,3) array of hexagon vertices.
    """
    # Extract medial axis points
    medial_points = compute_medial_axis(imds_mesh)

    # Derive an axis-aligned bounding box from the interface mesh to provide
    # additional sampling locations if the medial axis alone is insufficient.
    verts = getattr(imds_mesh, "vertices", None)
    if verts is None:
        raise ValueError("imds_mesh must have a 'vertices' attribute")
    bbox_min = np.min(verts, axis=0)
    bbox_max = np.max(verts, axis=0)
    rng = np.random.default_rng(0)

<<<<<<< HEAD
=======

>>>>>>> f1181af4
    dump_data: Dict[str, Any] = {
        "seeds": seeds.tolist(),
        "plane_normal": plane_normal.tolist(),
        "max_distance": max_distance,
        "bbox_min": bbox_min.tolist(),
        "bbox_max": bbox_max.tolist(),
        "medial_points": medial_points.tolist(),
        "cells": {},
    }

<<<<<<< HEAD
=======

>>>>>>> f1181af4
    def _resample() -> np.ndarray:
        """Return extra candidate points within the mesh bounds."""
        return rng.uniform(bbox_min, bbox_max, size=(30, 3))

    cells: Dict[int, np.ndarray] = {}
    for idx, seed in enumerate(seeds):
        # Provide the resampler so that trace_hexagon has enough neighbor
        # directions and avoids the axis-aligned bounding-box fallback that
        # produces cubic cells. Older ``trace_hexagon`` implementations may not
<<<<<<< HEAD
=======

>>>>>>> f1181af4
        # accept the ``neighbor_resampler`` or ``report_method`` arguments, so we
        # fall back to calling it with fewer parameters when necessary.
        try:
            hex_pts, used_fallback = trace_hexagon(
<<<<<<< HEAD
=======

>>>>>>> f1181af4
                seed,
                medial_points,
                plane_normal,
                max_distance,
<<<<<<< HEAD
=======

>>>>>>> f1181af4
                report_method=True,
                neighbor_resampler=_resample,
            )
        except TypeError:  # pragma: no cover - legacy signature
            try:
                hex_pts, used_fallback = trace_hexagon(
                    seed,
                    medial_points,
                    plane_normal,
                    max_distance,
                    report_method=True,
                )
            except TypeError:  # pragma: no cover - legacy signature
                hex_pts = trace_hexagon(
                    seed,
                    medial_points,
                    plane_normal,
                    max_distance,
                )
                used_fallback = False
<<<<<<< HEAD
=======

>>>>>>> f1181af4
        # Optionally log metrics
        metrics = hexagon_metrics(hex_pts)
        logging.debug(
            f"Uniform cell {idx}: mean_edge="
            f"{metrics['mean_edge_length']:.3f}, std_edge="
            f"{metrics['std_edge_length']:.3f}, area="
            f"{metrics['area']:.3f}"
        )
        cells[idx] = hex_pts
        dump_data["cells"][str(idx)] = {
            "seed": seed.tolist(),
            "vertices": hex_pts.tolist(),
            "used_fallback": bool(used_fallback),
        }

        dump_data["cells"][str(idx)] = {
            "seed": seed.tolist(),
            "vertices": hex_pts.tolist(),
            "used_fallback": bool(used_fallback),
        }


    # --------------------
    # Reconcile shared vertices
    # --------------------
    all_vertices: List[np.ndarray] = []
    cell_slices: Dict[int, slice] = {}
    for idx in sorted(cells.keys()):
        start = len(all_vertices)
        all_vertices.extend(cells[idx])
        cell_slices[idx] = slice(start, start + len(cells[idx]))

    if all_vertices:
        verts = np.vstack(all_vertices)
        n = len(verts)
        parent = np.arange(n)

        def find(i: int) -> int:
            while parent[i] != i:
                parent[i] = parent[parent[i]]
                i = parent[i]
            return i

        def union(a: int, b: int) -> None:
            ra, rb = find(a), find(b)
            if ra != rb:
                parent[rb] = ra

        merge_tol = vertex_tolerance * 10.0
        for i in range(n):
            for j in range(i + 1, n):
                if np.linalg.norm(verts[i] - verts[j]) <= merge_tol:
                    union(i, j)

        groups: Dict[int, List[int]] = {}
        for idx in range(n):
            root = find(idx)
            groups.setdefault(root, []).append(idx)

        deltas: List[float] = []
        for inds in groups.values():
            if len(inds) > 1:
                pts = verts[inds]
                avg = pts.mean(axis=0)
                dev = np.linalg.norm(pts - avg, axis=1)
                deltas.extend(dev.tolist())
                verts[inds] = avg

        for idx, sl in cell_slices.items():
            cells[idx] = verts[sl]

        if deltas:
            mean_delta = float(np.mean(deltas))
            max_delta = float(np.max(deltas))
            logging.info(
                "Shared vertex adjustment: mean_delta=%0.6e, max_delta=%0.6e, adjusted=%d",
                mean_delta,
                max_delta,
                len(deltas),
            )
            if max_delta > vertex_tolerance:
                logging.warning(
                    "Max vertex mismatch %0.6e exceeds tolerance %0.6e",
                    max_delta,
                    vertex_tolerance,
                )
        else:
            logging.info("Shared vertex adjustment: no coincident vertices found")

<<<<<<< HEAD
    repo_root = Path(__file__).resolve().parents[4]
    dump_path = repo_root / "logs" / "UNIFORM_CELL_DUMP.json"
    try:
        dump_path.parent.mkdir(parents=True, exist_ok=True)
=======
    dump_path = Path("UNIFORM_CELL_DUMP.json")
    try:
>>>>>>> f1181af4
        with dump_path.open("w", encoding="utf-8") as f:
            json.dump(dump_data, f)
    except Exception as exc:  # pragma: no cover - best effort
        logging.warning("Failed to write uniform cell dump to %s: %s", dump_path, exc)

<<<<<<< HEAD
=======

>>>>>>> f1181af4
    return cells<|MERGE_RESOLUTION|>--- conflicted
+++ resolved
@@ -1,16 +1,10 @@
 import numpy as np
 import logging
-<<<<<<< HEAD
-from typing import Any, Dict, Tuple, List, Optional
-import json
-from pathlib import Path
-=======
 
 from typing import Any, Dict, Tuple, List, Optional
 import json
 from pathlib import Path
 
->>>>>>> f1181af4
 from .sampler import compute_medial_axis, trace_hexagon
 from .regularizer import hexagon_metrics
 
@@ -46,10 +40,7 @@
     bbox_max = np.max(verts, axis=0)
     rng = np.random.default_rng(0)
 
-<<<<<<< HEAD
-=======
 
->>>>>>> f1181af4
     dump_data: Dict[str, Any] = {
         "seeds": seeds.tolist(),
         "plane_normal": plane_normal.tolist(),
@@ -60,10 +51,7 @@
         "cells": {},
     }
 
-<<<<<<< HEAD
-=======
 
->>>>>>> f1181af4
     def _resample() -> np.ndarray:
         """Return extra candidate points within the mesh bounds."""
         return rng.uniform(bbox_min, bbox_max, size=(30, 3))
@@ -73,26 +61,17 @@
         # Provide the resampler so that trace_hexagon has enough neighbor
         # directions and avoids the axis-aligned bounding-box fallback that
         # produces cubic cells. Older ``trace_hexagon`` implementations may not
-<<<<<<< HEAD
-=======
 
->>>>>>> f1181af4
         # accept the ``neighbor_resampler`` or ``report_method`` arguments, so we
         # fall back to calling it with fewer parameters when necessary.
         try:
             hex_pts, used_fallback = trace_hexagon(
-<<<<<<< HEAD
-=======
 
->>>>>>> f1181af4
                 seed,
                 medial_points,
                 plane_normal,
                 max_distance,
-<<<<<<< HEAD
-=======
 
->>>>>>> f1181af4
                 report_method=True,
                 neighbor_resampler=_resample,
             )
@@ -113,10 +92,7 @@
                     max_distance,
                 )
                 used_fallback = False
-<<<<<<< HEAD
-=======
 
->>>>>>> f1181af4
         # Optionally log metrics
         metrics = hexagon_metrics(hex_pts)
         logging.debug(
@@ -206,22 +182,16 @@
         else:
             logging.info("Shared vertex adjustment: no coincident vertices found")
 
-<<<<<<< HEAD
+
     repo_root = Path(__file__).resolve().parents[4]
     dump_path = repo_root / "logs" / "UNIFORM_CELL_DUMP.json"
     try:
         dump_path.parent.mkdir(parents=True, exist_ok=True)
-=======
-    dump_path = Path("UNIFORM_CELL_DUMP.json")
-    try:
->>>>>>> f1181af4
+
         with dump_path.open("w", encoding="utf-8") as f:
             json.dump(dump_data, f)
     except Exception as exc:  # pragma: no cover - best effort
         logging.warning("Failed to write uniform cell dump to %s: %s", dump_path, exc)
 
-<<<<<<< HEAD
-=======
 
->>>>>>> f1181af4
     return cells