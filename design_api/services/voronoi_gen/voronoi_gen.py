import numpy as np
import random
from typing import Union, Any, Dict
from typing import Tuple, List, Optional, Dict
from typing import Callable

import math
from .organic.construct import construct_voronoi_cells
def derive_bbox_from_primitive(primitive: Dict[str, Any]) -> Tuple[Tuple[float, float, float], Tuple[float, float, float]]:
    """
    Compute axis-aligned bounding box (min and max) for the given primitive spec.
    Supports:
      - sphere: {'sphere': {'radius': r}}
      - box: {'box': {'min': [x,y,z], 'max': [x,y,z]}}
    """
    # Sphere centered at origin
    if 'sphere' in primitive:
        r = float(primitive['sphere'].get('radius', 0))
        return (-r, -r, -r), (r, r, r)
    # Axis-aligned box
    if 'box' in primitive:
        box = primitive['box']
        bmin = box.get('min') or primitive.get('bbox_min')
        bmax = box.get('max') or primitive.get('bbox_max')
        if bmin and bmax:
            return tuple(bmin), tuple(bmax)
    # Fallback to zero-sized box
    return (0.0, 0.0, 0.0), (0.0, 0.0, 0.0)

def build_spatial_index(
    seeds: List[Tuple[float, float, float]],
    spacing: float
) -> Dict[Tuple[int, int, int], List[int]]:
    """
    Build a 3D spatial hash grid of seed indices.

    Args:
        seeds: list of (x,y,z) seed coordinates
        spacing: target minimal seed spacing (r);
                 grid cell size will be 2 * spacing

    Returns:
        A dict mapping (i,j,k) cell keys to lists of seed indices in that cell.
    """
    grid: Dict[Tuple[int, int, int], List[int]] = {}
    cell_size = 2 * spacing
    for idx, (x, y, z) in enumerate(seeds):
        i = math.floor(x / cell_size)
        j = math.floor(y / cell_size)
        k = math.floor(z / cell_size)
        key = (i, j, k)
        grid.setdefault(key, []).append(idx)
    return grid


# --- Prune adjacency using spatial hash grid (efficient) ---
def prune_adjacency_via_grid(
    seeds: List[Tuple[float, float, float]],
    spacing: float
) -> List[Tuple[int, int]]:
    """
    Prune adjacency by only checking seeds in the same or neighboring spatial hash cells.
    Args:
        seeds: list of (x,y,z) seed coordinates
        spacing: target minimal seed spacing (r)
    Returns:
        List of undirected edges (i,j) where j>i and distance ≤ 2*spacing.
    """
    # build cell grid
    grid = build_spatial_index(seeds, spacing)
    edges = []
    max_dist2 = (2 * spacing) ** 2
    # neighbor cell offsets (3×3×3)
    neighbor_offsets = [(di, dj, dk)
                        for di in (-1, 0, 1)
                        for dj in (-1, 0, 1)
                        for dk in (-1, 0, 1)]
    # for each cell and its seeds
    for cell_key, idx_list in grid.items():
        i0, j0, k0 = cell_key
        # gather seeds in neighboring cells
        for di, dj, dk in neighbor_offsets:
            neighbor_key = (i0 + di, j0 + dj, k0 + dk)
            for idx in idx_list:
                for jdx in grid.get(neighbor_key, []):
                    if jdx > idx:
                        x0, y0, z0 = seeds[idx]
                        x1, y1, z1 = seeds[jdx]
                        dx = x0 - x1
                        dy = y0 - y1
                        dz = z0 - z1
                        if dx*dx + dy*dy + dz*dz <= max_dist2:
                            edges.append((idx, jdx))
    return edges


import logging
logging.basicConfig(level=logging.DEBUG)
logger = logging.getLogger(__name__)

def _call_sdf(sdf_func, pt):
    """
    Wrapper to invoke an SDF function.
    Accepts either array-style or separate coords.
    Returns either a float (for single-point queries) or numpy array.
    """
    arr = np.array(pt, dtype=float)
    # Ensure 2D input for array-based SDFs when pt is a single 3D point
    if arr.ndim == 1 and arr.shape[0] == 3:
        arr_arg = arr.reshape(1, 3)
    else:
        arr_arg = arr
    try:
        res = sdf_func(arr_arg)
    except TypeError:
        try:
            res = sdf_func(*tuple(arr))
        except TypeError:
            # Last resort: call with original pt
            res = sdf_func(pt)
    # Convert to numpy array
    res_arr = np.array(res, dtype=float)
    # If single-value array, return scalar
    if res_arr.ndim == 1 and res_arr.shape[0] == 1:
        return float(res_arr[0])
    return res_arr

# --- Adaptive Octree Grid for Level-of-Detail Sampling ---
class OctreeNode:
    """
    Represents an axis-aligned box region that can be recursively subdivided
    based on an error metric.
    """
    def __init__(self, bbox_min: Tuple[float,float,float], bbox_max: Tuple[float,float,float], depth: int = 0):
        self.bbox_min = bbox_min
        self.bbox_max = bbox_max
        self.depth = depth
        self.children: List[OctreeNode] = []

    def subdivide(self,
                  error_metric: Callable[['OctreeNode'], float],
                  max_depth: int,
                  threshold: float):
        """
        Recursively subdivide this node if error_metric(node) > threshold
        and depth < max_depth.
        """
        err = error_metric(self)
        if self.depth >= max_depth or err <= threshold:
            return
        # compute midpoints
        x0,y0,z0 = self.bbox_min
        x1,y1,z1 = self.bbox_max
        mx, my, mz = (0.5*(x0+x1), 0.5*(y0+y1), 0.5*(z0+z1))
        boxes = [
            ((x0,y0,z0), (mx,my,mz)),
            ((mx,y0,z0), (x1,my,mz)),
            ((x0,my,z0), (mx,y1,mz)),
            ((mx,my,z0), (x1,y1,mz)),
            ((x0,y0,mz), (mx,my,z1)),
            ((mx,y0,mz), (x1,my,z1)),
            ((x0,my,mz), (mx,y1,z1)),
            ((mx,my,mz), (x1,y1,z1)),
        ]
        for bmin, bmax in boxes:
            child = OctreeNode(bmin, bmax, depth=self.depth+1)
            child.subdivide(error_metric, max_depth, threshold)
            self.children.append(child)


# --- Helper functions for normals, curvature, fillet radius, and smooth union ---
def estimate_normal(sdf_func, pts, eps: float = 1e-4) -> np.ndarray:
    """
    Estimate unit surface normals at points via central differences.
    pts: array-like of shape (N,3) or (3,)
    Returns: normals array of shape (N,3)
    """
    pts_arr = np.atleast_2d(pts)
    normals = []
    for p in pts_arr:
        x, y, z = p
        dx = (_call_sdf(sdf_func, (x+eps, y, z)) - _call_sdf(sdf_func, (x-eps, y, z))) / (2*eps)
        dy = (_call_sdf(sdf_func, (x, y+eps, z)) - _call_sdf(sdf_func, (x, y-eps, z))) / (2*eps)
        dz = (_call_sdf(sdf_func, (x, y, z+eps)) - _call_sdf(sdf_func, (x, y, z-eps))) / (2*eps)
        n = np.array([dx, dy, dz], dtype=float)
        norm = np.linalg.norm(n)
        if norm > 0:
            n /= norm
        normals.append(n)
    return np.vstack(normals)

def estimate_hessian(sdf_func, pts, eps: float = 1e-3) -> np.ndarray:
    """
    Estimate Hessian matrices at points. Returns zero Hessian by default.
    """
    pts_arr = np.atleast_2d(pts)
    N = pts_arr.shape[0]
    return np.zeros((N, 3, 3), dtype=float)

def compute_fillet_radius(sdf_func, pts, eps: float = 1e-4) -> np.ndarray:
    """
    Compute fillet radius at points by projecting points onto normals.
    """
    pts_arr = np.atleast_2d(pts)
    normals = estimate_normal(sdf_func, pts_arr, eps)
    radii = [float(np.dot(p, n)) for p, n in zip(pts_arr, normals)]
    return np.array(radii, dtype=float)

def smooth_union(a, b, r: float):
    """
    Smooth union of two SDF fields (elementwise).
    a, b can be scalars or numpy arrays.
    """
    a_arr = np.array(a, dtype=float)
    b_arr = np.array(b, dtype=float)
    h = np.clip(0.5 + 0.5*(b_arr - a_arr)/r, 0.0, 1.0)
    return h * b_arr + (1.0 - h) * a_arr

def smooth_intersection(a: float, b: float, r: float) -> float:
    """
    Smooth boolean intersection of two SDF values a, b using radius r.
    """
    h = max(0.0, min(1.0, 0.5 - 0.5 * (b - a) / r))
    return a * (1 - h) + b * h + r * h * (1 - h)

def smooth_difference(a: float, b: float, r: float) -> float:
    """
    Smooth boolean difference (a minus b) of two SDF values using radius r.
    """
    # difference = intersection of a and complement of b
    return smooth_intersection(a, -b, r)




# --- Helper function for primitive clipping ---
def point_in_primitive(
    pt: Tuple[float, float, float],
    primitive: Dict[str, Any]
) -> bool:
    """
    Return True if the point pt lies within the given primitive spec.
    Supports:
      - sphere    : {'sphere': {'radius': r}}
      - box       : {'box': {'min': [...], 'max': [...]} or 'bbox_min','bbox_max'}
    """
    # Sphere (centered at origin)
    if 'sphere' in primitive:
        sph = primitive['sphere']
        r = float(sph.get('radius', 0))
        x, y, z = pt
        return (x*x + y*y + z*z) <= (r*r)
    # Axis-aligned box
    if 'box' in primitive:
        box = primitive['box']
        bmin = box.get('min') or primitive.get('bbox_min')
        bmax = box.get('max') or primitive.get('bbox_max')
        if bmin and bmax:
            return all(bmin[i] <= pt[i] <= bmax[i] for i in range(3))
    return False


# --- 3D Hexagonal Lattice Sampling ---
def build_hex_lattice(
    bbox_min: Tuple[float, float, float],
    bbox_max: Tuple[float, float, float],
    spacing: float,
    primitive: Dict[str, Any],
    *,
    return_cells: bool = False,
    **cell_kwargs: Any,
) -> Union[
    Tuple[List[Tuple[float, float, float]], List[Tuple[int, int]]],
    Tuple[List[Tuple[float, float, float]], List[Tuple[int, int]], List[Dict[str, Any]]],
]:
    """
    Generate a 3D hexagonally-packed lattice of points within the given AABB,
    and return both the list of points and the nearest-neighbor edges.

    If ``return_cells`` is True, the function also constructs full Voronoi cell
    geometry for each seed using :func:`construct_voronoi_cells` and returns the
    resulting cell dictionaries as a third element.  Additional keyword
    arguments are forwarded to ``construct_voronoi_cells`` (e.g. ``resolution``).
    """
    # Unpack bounds
    x0, y0, z0 = bbox_min
    x1, y1, z1 = bbox_max

    # Calculate the vertical and horizontal offsets for hex packing
    dx = spacing
    dy = spacing * np.sqrt(3) / 2
    dz = spacing * np.sqrt(6) / 3

    coords = []
    pts = []
    # layer-by-layer hex grid with integer coords
    k = 0
    z = z0
    while z <= z1:
        offset_y = (k % 2) * dy / 2
        offset_x = (k % 3) * dx / 2
        j = 0
        y = y0 + offset_y
        while y <= y1:
            i = 0
            x = x0 + offset_x
            while x <= x1:
                coords.append((i, j, k))
                pts.append((x, y, z))
                i += 1
                x = x0 + offset_x + i * dx
            j += 1
            y = y0 + offset_y + j * dy
        k += 1
        z = z0 + k * dz

    # Clip to the target shape
    if primitive:
        filtered = [(c, p) for c, p in zip(coords, pts) if point_in_primitive(p, primitive)]
        if filtered:
            coords, pts = zip(*filtered)
            coords, pts = list(coords), list(pts)
        else:
            coords, pts = [], []

    # Build adjacency efficiently via spatial pruning
    edges = prune_adjacency_via_grid(pts, spacing)

    if return_cells:
        from .organic.construct import construct_voronoi_cells
<<<<<<< HEAD
=======

>>>>>>> 5801151e
        cells = construct_voronoi_cells(
            pts, bbox_min, bbox_max, **cell_kwargs
        )
        return pts, edges, cells

    return pts, edges



def compute_voronoi_adjacency(
    points: List[Tuple[float, float, float]],
    *args: Any,
    spacing: Optional[float] = None,
    **kwargs: Any,
) -> Dict[int, List[int]]:
    """
    Compute adjacency of seed points using a spatial hash grid.

    Parameters
    ----------
    points
        Seed coordinates as ``(x, y, z)`` tuples.
    spacing
        Optional minimum spacing between seeds. If omitted, it is inferred
        from the closest pair of points.
    *args, **kwargs
        Additional positional/keyword arguments are ignored, allowing this
        function to be called with legacy signatures such as
        ``(points, bbox_min, bbox_max, resolution)``.

    Returns
    -------
    Dict[int, List[int]]
        Mapping of seed index to a list of neighboring seed indices.
    """
    # Ignore legacy positional arguments (e.g., bbox, resolution)
    if spacing is None or isinstance(spacing, (tuple, list)):
        spacing = None

    if spacing is None and points:
        min_dist = float("inf")
        for i, (x0, y0, z0) in enumerate(points):
            for j in range(i + 1, len(points)):
                x1, y1, z1 = points[j]
                dx, dy, dz = x0 - x1, y0 - y1, z0 - z1
                dist = math.sqrt(dx * dx + dy * dy + dz * dz)
                if dist < min_dist:
                    min_dist = dist
        spacing = min_dist / 2.0 if min_dist < float("inf") else 0.0

    edges = prune_adjacency_via_grid(points, spacing or 0.0)
    adjacency: Dict[int, List[int]] = {i: [] for i in range(len(points))}
    for i, j in edges:
        adjacency[i].append(j)
        adjacency[j].append(i)
    return adjacency<|MERGE_RESOLUTION|>--- conflicted
+++ resolved
@@ -328,10 +328,7 @@
 
     if return_cells:
         from .organic.construct import construct_voronoi_cells
-<<<<<<< HEAD
-=======
-
->>>>>>> 5801151e
+
         cells = construct_voronoi_cells(
             pts, bbox_min, bbox_max, **cell_kwargs
         )
