--- conflicted
+++ resolved
@@ -435,7 +435,7 @@
             cells, edge_list = compute_uniform_cells(
                 np.asarray(pts), return_edges=True, **cell_kwargs
             )
-<<<<<<< HEAD
+
             # Reconstruct the reconciled vertex list in the same order used
             # when computing ``edge_list`` so edge indices remain valid.
             verts = [
@@ -443,8 +443,7 @@
                 for idx in sorted(cells.keys())
                 for xyz in cells[idx]
             ]
-=======
->>>>>>> b2e4f579
+
         else:
             from .organic.construct import construct_voronoi_cells
 
