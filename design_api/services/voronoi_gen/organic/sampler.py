import numpy as np
import logging
import random
import math
from typing import Union, Any
from typing import Tuple, List, Optional
from typing import Dict, Callable
import itertools


def _hex_lattice(bbox_min: Tuple[float, float, float],
                 bbox_max: Tuple[float, float, float],
                 cell_size: float,
                 slice_thickness: float) -> np.ndarray:
    """Generate a 3D hexagonal seed grid within a bounding box."""
    xmin, ymin, zmin = bbox_min
    xmax, ymax, zmax = bbox_max

    z_range = zmax - zmin
    n_layers = int(math.ceil(z_range / slice_thickness))

    vert_spacing = cell_size * math.sqrt(3) / 2.0

    points_xy = []
    n_rows = int(math.ceil((ymax - ymin) / vert_spacing))
    for row in range(n_rows + 1):
        y = ymin + row * vert_spacing
        if y > ymax:
            break
        x_start = xmin + (cell_size / 2.0 if row % 2 else 0.0)
        x = x_start
        while x <= xmax:
            points_xy.append((x, y))
            x += cell_size

    seeds = []
    for layer in range(n_layers + 1):
        z = zmin + layer * slice_thickness
        if z > zmax:
            break
        for x, y in points_xy:
            seeds.append([x, y, z])

    return np.array(seeds)


# --- SDF helper for surface sampling
def _call_sdf(sdf_func, pt):
    """
    Wrapper to invoke an SDF function, accepting numpy arrays or tuples.
    """
    try:
        return sdf_func(pt)
    except TypeError:
        return sdf_func(tuple(pt))

import importlib.util
<<<<<<< HEAD
import importlib.machinery
import pathlib
import subprocess
import sys


def _load_core_engine():
    """Import the Rust extension, building it on the fly if necessary."""
    # First, attempt to import if it's already installed in site-packages
    spec = importlib.util.find_spec("core_engine.core_engine")
    if spec is not None and spec.loader is not None:
        module = importlib.util.module_from_spec(spec)
        spec.loader.exec_module(module)
        return module

    # If not installed, build the cdylib with cargo and load directly
    crate_dir = pathlib.Path(__file__).resolve().parents[4] / "core_engine"
    try:
        subprocess.run(["cargo", "build"], cwd=crate_dir, check=True, stdout=subprocess.PIPE, stderr=subprocess.PIPE)
    except Exception as exc:  # pragma: no cover - build failure
        raise ImportError("core_engine.core_engine build failed") from exc

    if sys.platform.startswith("win"):
        lib_name = "core_engine.dll"
    elif sys.platform == "darwin":
        lib_name = "libcore_engine.dylib"
    else:
        lib_name = "libcore_engine.so"

    lib_path = crate_dir / "target" / "debug" / lib_name
    if not lib_path.exists():  # pragma: no cover - unexpected build output
        raise ImportError(f"built library {lib_path} not found")

    loader = importlib.machinery.ExtensionFileLoader("core_engine.core_engine", str(lib_path))
    spec = importlib.util.spec_from_loader("core_engine.core_engine", loader)
    module = importlib.util.module_from_spec(spec)
    loader.exec_module(module)
=======
import pathlib
import sys

def _load_core_engine():
    spec = importlib.util.find_spec("core_engine.core_engine")
    if spec is None or spec.loader is None:
        candidates = [
            pathlib.Path(sys.prefix) / f"lib/python{sys.version_info.major}.{sys.version_info.minor}/site-packages",
            pathlib.Path(__file__).resolve().parents[4] / ".venv/lib/python3.11/site-packages",
        ]
        for site in candidates:
            sys.path.append(str(site))
            spec = importlib.util.find_spec("core_engine.core_engine")
            if spec is not None and spec.loader is not None:
                break
        if spec is None or spec.loader is None:  # pragma: no cover
            raise ImportError("core_engine.core_engine not found")
    module = importlib.util.module_from_spec(spec)
    spec.loader.exec_module(module)
>>>>>>> 85928361
    return module

_core = _load_core_engine()
_sample_seed_points_rust = _core.sample_seed_points


def sample_seed_points(
    num_points: int,
    bbox_min: Tuple[float, float, float],
    bbox_max: Tuple[float, float, float],
    *,
    density_field: Optional[Callable[[Tuple[float, float, float]], float]] = None,
    min_dist: Optional[float] = None,
    max_trials: int = 10000,
    pattern: str = "poisson",
) -> List[Tuple[float, float, float]]:
    """Sample seed points using Rust bindings."""
    logging.debug(
        f"[sample_seed_points] called with num_points={num_points}, bbox_min={bbox_min}, bbox_max={bbox_max}, min_dist={min_dist}, density_field={'yes' if density_field is not None else 'no'}, pattern={pattern}"
    )
    return _sample_seed_points_rust(
        num_points,
        tuple(bbox_min),
        tuple(bbox_max),
        density_field=density_field,
        min_dist=min_dist,
        max_trials=max_trials,
        pattern=pattern,
    )

def sample_surface_seed_points(
    num_points: int,
    bbox_min: Tuple[float, float, float],
    bbox_max: Tuple[float, float, float],
    sdf_func: callable,
    max_trials: int = 10000,
    projection_steps: int = 20,
    step_size: float = 0.1
) -> List[Tuple[float, float, float]]:
    """
    Sample points on the zero‐level isosurface of an SDF.
    
    1. Randomly pick candidates in the AABB.
    2. For each, do a short sphere‐trace / gradient‐descent toward sdf=0.
    3. Accept if you converge to |sdf| < tol within projection_steps.
    
    Returns:
        List of 3D points lying on the surface.
    """
    seeds: List[Tuple[float, float, float]] = []
    tol = 1e-3
    for _ in range(max_trials):
        if len(seeds) >= num_points:
            break
        # random sample in bounding box
        p = np.array([
            random.uniform(bbox_min[0], bbox_max[0]),
            random.uniform(bbox_min[1], bbox_max[1]),
            random.uniform(bbox_min[2], bbox_max[2])
        ])
        # project to surface
        for _ in range(projection_steps):
            d = _call_sdf(sdf_func, p)
            if abs(d) < tol:
                break
            # finite-difference gradient
            eps = 1e-4
            grad = np.array([
                _call_sdf(sdf_func, (p[0]+eps, p[1], p[2])) - _call_sdf(sdf_func, (p[0]-eps, p[1], p[2])),
                _call_sdf(sdf_func, (p[0], p[1]+eps, p[2])) - _call_sdf(sdf_func, (p[0], p[1]-eps, p[2])),
                _call_sdf(sdf_func, (p[0], p[1], p[2]+eps)) - _call_sdf(sdf_func, (p[0], p[1], p[2]-eps)),
            ]) / (2 * eps)
            norm = np.linalg.norm(grad)
            if norm == 0:
                break
            p = p - step_size * d * grad / norm
        if abs(_call_sdf(sdf_func, p)) < tol:
            seeds.append(tuple(p))
    return seeds

def sample_seed_points_anisotropic(
    num_points: int,
    bbox_min: Tuple[float, float, float],
    bbox_max: Tuple[float, float, float],
    *,
    scale_field: Optional[Union[Tuple[float, float, float],
                                 Callable[[Tuple[float, float, float]],
                                          Tuple[float, float, float]]]] = None,
    density_field: Optional[Callable[[Tuple[float, float, float]], float]] = None,
    min_dist: Optional[float] = None,
    max_trials: int = 10000
) -> List[Tuple[float, float, float]]:
    """
    Sample points under an anisotropic metric defined by scale_field.
    We warp input space by dividing coordinates by scale, run the
    isotropic Poisson-disk sampler there, and then multiply back
    by scale to return to original space.
    """
    # 1) Build warp/unwarp
    if scale_field is None:
        warp = lambda p: p
        unwarp = lambda q: q
    else:
        if callable(scale_field):
            def warp(p):
                sx, sy, sz = scale_field(p)
                return (p[0]/sx, p[1]/sy, p[2]/sz)
            def unwarp(q):
                sx, sy, sz = scale_field(q)
                return (q[0]*sx, q[1]*sy, q[2]*sz)
        else:
            sx, sy, sz = scale_field
            warp   = lambda p: (p[0]/sx, p[1]/sy, p[2]/sz)
            unwarp = lambda q: (q[0]*sx, q[1]*sy, q[2]*sz)

    # 2) Warp the bbox
    warped_min = warp(bbox_min)
    warped_max = warp(bbox_max)

    # 3) Wrap density for warped space
    warped_density = None
    if density_field is not None:
        def warped_density(q):
            return density_field(unwarp(q))

    # 4) Sample in warped space
    warped_pts = sample_seed_points(
        num_points,
        warped_min,
        warped_max,
        density_field=warped_density,
        min_dist=min_dist,
        max_trials=max_trials
    )

    # 5) Unwarp back and return
    return [unwarp(q) for q in warped_pts]
<|MERGE_RESOLUTION|>--- conflicted
+++ resolved
@@ -55,7 +55,6 @@
         return sdf_func(tuple(pt))
 
 import importlib.util
-<<<<<<< HEAD
 import importlib.machinery
 import pathlib
 import subprocess
@@ -93,27 +92,7 @@
     spec = importlib.util.spec_from_loader("core_engine.core_engine", loader)
     module = importlib.util.module_from_spec(spec)
     loader.exec_module(module)
-=======
-import pathlib
-import sys
-
-def _load_core_engine():
-    spec = importlib.util.find_spec("core_engine.core_engine")
-    if spec is None or spec.loader is None:
-        candidates = [
-            pathlib.Path(sys.prefix) / f"lib/python{sys.version_info.major}.{sys.version_info.minor}/site-packages",
-            pathlib.Path(__file__).resolve().parents[4] / ".venv/lib/python3.11/site-packages",
-        ]
-        for site in candidates:
-            sys.path.append(str(site))
-            spec = importlib.util.find_spec("core_engine.core_engine")
-            if spec is not None and spec.loader is not None:
-                break
-        if spec is None or spec.loader is None:  # pragma: no cover
-            raise ImportError("core_engine.core_engine not found")
-    module = importlib.util.module_from_spec(spec)
-    spec.loader.exec_module(module)
->>>>>>> 85928361
+
     return module
 
 _core = _load_core_engine()
