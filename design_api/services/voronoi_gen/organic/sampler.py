import numpy as np
import logging
import random
import math
from typing import Union, Any
from typing import Tuple, List, Optional
from typing import Dict, Callable
import itertools


def _hex_lattice(bbox_min: Tuple[float, float, float],
                 bbox_max: Tuple[float, float, float],
                 cell_size: float,
                 slice_thickness: float) -> np.ndarray:
    """Generate a 3D hexagonal seed grid within a bounding box."""
    xmin, ymin, zmin = bbox_min
    xmax, ymax, zmax = bbox_max

    z_range = zmax - zmin
    n_layers = int(math.ceil(z_range / slice_thickness))

    vert_spacing = cell_size * math.sqrt(3) / 2.0

    points_xy = []
    n_rows = int(math.ceil((ymax - ymin) / vert_spacing))
    for row in range(n_rows + 1):
        y = ymin + row * vert_spacing
        if y > ymax:
            break
        x_start = xmin + (cell_size / 2.0 if row % 2 else 0.0)
        x = x_start
        while x <= xmax:
            points_xy.append((x, y))
            x += cell_size

    seeds = []
    for layer in range(n_layers + 1):
        z = zmin + layer * slice_thickness
        if z > zmax:
            break
        for x, y in points_xy:
            seeds.append([x, y, z])

    return np.array(seeds)


# --- SDF helper for surface sampling
def _call_sdf(sdf_func, pt):
    """
    Wrapper to invoke an SDF function, accepting numpy arrays or tuples.
    """
    try:
        return sdf_func(pt)
    except TypeError:
        return sdf_func(tuple(pt))

import importlib.util
import importlib.machinery
import pathlib
import subprocess
import sys


def _load_core_engine():
    """Import the Rust extension, building it on the fly if necessary."""
    # First, attempt to import if it's already installed in site-packages
    spec = importlib.util.find_spec("core_engine.core_engine")
    if spec is not None and spec.loader is not None:
        module = importlib.util.module_from_spec(spec)
        spec.loader.exec_module(module)
        return module

    # If not installed, build the cdylib with cargo and load directly
    crate_dir = pathlib.Path(__file__).resolve().parents[4] / "core_engine"
    try:
        subprocess.run(["cargo", "build"], cwd=crate_dir, check=True, stdout=subprocess.PIPE, stderr=subprocess.PIPE)
    except Exception as exc:  # pragma: no cover - build failure
        raise ImportError("core_engine.core_engine build failed") from exc

    if sys.platform.startswith("win"):
        lib_name = "core_engine.dll"
    elif sys.platform == "darwin":
        lib_name = "libcore_engine.dylib"
    else:
        lib_name = "libcore_engine.so"

    lib_path = crate_dir / "target" / "debug" / lib_name
    if not lib_path.exists():  # pragma: no cover - unexpected build output
        raise ImportError(f"built library {lib_path} not found")

    loader = importlib.machinery.ExtensionFileLoader("core_engine.core_engine", str(lib_path))
    spec = importlib.util.spec_from_loader("core_engine.core_engine", loader)
    module = importlib.util.module_from_spec(spec)
    loader.exec_module(module)
<<<<<<< HEAD
=======

>>>>>>> 82ecf030
    return module

_core = _load_core_engine()
_sample_seed_points_rust = _core.sample_seed_points


def sample_seed_points(
    num_points: int,
    bbox_min: Tuple[float, float, float],
    bbox_max: Tuple[float, float, float],
    *,
    density_field: Optional[Callable[[Tuple[float, float, float]], float]] = None,
    min_dist: Optional[float] = None,
    max_trials: int = 10000,
    pattern: str = "poisson",
) -> List[Tuple[float, float, float]]:
    """Sample seed points using Rust bindings."""
    logging.debug(
        f"[sample_seed_points] called with num_points={num_points}, bbox_min={bbox_min}, bbox_max={bbox_max}, min_dist={min_dist}, density_field={'yes' if density_field is not None else 'no'}, pattern={pattern}"
    )
    return _sample_seed_points_rust(
        num_points,
        tuple(bbox_min),
        tuple(bbox_max),
        density_field=density_field,
        min_dist=min_dist,
        max_trials=max_trials,
        pattern=pattern,
    )

def sample_surface_seed_points(
    num_points: int,
    bbox_min: Tuple[float, float, float],
    bbox_max: Tuple[float, float, float],
    sdf_func: callable,
    max_trials: int = 10000,
    projection_steps: int = 20,
    step_size: float = 0.1
) -> List[Tuple[float, float, float]]:
    """
    Sample points on the zero‐level isosurface of an SDF.
    
    1. Randomly pick candidates in the AABB.
    2. For each, do a short sphere‐trace / gradient‐descent toward sdf=0.
    3. Accept if you converge to |sdf| < tol within projection_steps.
    
    Returns:
        List of 3D points lying on the surface.
    """
    seeds: List[Tuple[float, float, float]] = []
    tol = 1e-3
    for _ in range(max_trials):
        if len(seeds) >= num_points:
            break
        # random sample in bounding box
        p = np.array([
            random.uniform(bbox_min[0], bbox_max[0]),
            random.uniform(bbox_min[1], bbox_max[1]),
            random.uniform(bbox_min[2], bbox_max[2])
        ])
        # project to surface
        for _ in range(projection_steps):
            d = _call_sdf(sdf_func, p)
            if abs(d) < tol:
                break
            # finite-difference gradient
            eps = 1e-4
            grad = np.array([
                _call_sdf(sdf_func, (p[0]+eps, p[1], p[2])) - _call_sdf(sdf_func, (p[0]-eps, p[1], p[2])),
                _call_sdf(sdf_func, (p[0], p[1]+eps, p[2])) - _call_sdf(sdf_func, (p[0], p[1]-eps, p[2])),
                _call_sdf(sdf_func, (p[0], p[1], p[2]+eps)) - _call_sdf(sdf_func, (p[0], p[1], p[2]-eps)),
            ]) / (2 * eps)
            norm = np.linalg.norm(grad)
            if norm == 0:
                break
            p = p - step_size * d * grad / norm
        if abs(_call_sdf(sdf_func, p)) < tol:
            seeds.append(tuple(p))
    return seeds

def sample_seed_points_anisotropic(
    num_points: int,
    bbox_min: Tuple[float, float, float],
    bbox_max: Tuple[float, float, float],
    *,
    scale_field: Optional[Union[Tuple[float, float, float],
                                 Callable[[Tuple[float, float, float]],
                                          Tuple[float, float, float]]]] = None,
    density_field: Optional[Callable[[Tuple[float, float, float]], float]] = None,
    min_dist: Optional[float] = None,
    max_trials: int = 10000
) -> List[Tuple[float, float, float]]:
    """
    Sample points under an anisotropic metric defined by scale_field.
    We warp input space by dividing coordinates by scale, run the
    isotropic Poisson-disk sampler there, and then multiply back
    by scale to return to original space.
    """
    # 1) Build warp/unwarp
    if scale_field is None:
        warp = lambda p: p
        unwarp = lambda q: q
    else:
        if callable(scale_field):
            def warp(p):
                sx, sy, sz = scale_field(p)
                return (p[0]/sx, p[1]/sy, p[2]/sz)
            def unwarp(q):
                sx, sy, sz = scale_field(q)
                return (q[0]*sx, q[1]*sy, q[2]*sz)
        else:
            sx, sy, sz = scale_field
            warp   = lambda p: (p[0]/sx, p[1]/sy, p[2]/sz)
            unwarp = lambda q: (q[0]*sx, q[1]*sy, q[2]*sz)

    # 2) Warp the bbox
    warped_min = warp(bbox_min)
    warped_max = warp(bbox_max)

    # 3) Wrap density for warped space
    warped_density = None
    if density_field is not None:
        def warped_density(q):
            return density_field(unwarp(q))

    # 4) Sample in warped space
    warped_pts = sample_seed_points(
        num_points,
        warped_min,
        warped_max,
        density_field=warped_density,
        min_dist=min_dist,
        max_trials=max_trials
    )

    # 5) Unwarp back and return
    return [unwarp(q) for q in warped_pts]
<|MERGE_RESOLUTION|>--- conflicted
+++ resolved
@@ -92,10 +92,7 @@
     spec = importlib.util.spec_from_loader("core_engine.core_engine", loader)
     module = importlib.util.module_from_spec(spec)
     loader.exec_module(module)
-<<<<<<< HEAD
-=======
-
->>>>>>> 82ecf030
+
     return module
 
 _core = _load_core_engine()
