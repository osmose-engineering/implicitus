--- conflicted
+++ resolved
@@ -128,11 +128,9 @@
       if (!resp.ok) return;
       const data = await resp.json();
       if (data.debug) {
-<<<<<<< HEAD
+
         console.log('[slicer_server] debug info:', data.debug);
-=======
-        console.debug('[slicer_server] debug info:', data.debug);
->>>>>>> 652c4d2d
+
       }
     } catch (err) {
       console.error('[UI] slice fetch error:', err);
@@ -245,11 +243,9 @@
           sampleEdges: infill?.edges?.slice(0, 5),
         });
         if (infill?.debug) {
-<<<<<<< HEAD
+
           console.log('[design_api] debug info:', infill.debug);
-=======
-          console.debug('[design_api] debug info:', infill.debug);
->>>>>>> 652c4d2d
+
         }
         setSpec(data.spec);
         setSpecText(JSON.stringify(reorderSpec(data.spec), null, 2));
@@ -337,11 +333,9 @@
       console.log('API spec:', data.spec);
       console.log('[UI] Confirm response data:', data);
       if (data.debug) {
-<<<<<<< HEAD
+
         console.log('[design_api] debug info:', data.debug);
-=======
-        console.debug('[design_api] debug info:', data.debug);
->>>>>>> 652c4d2d
+
       }
       setModelProto(data);
       if (data.locked_model) {
@@ -390,11 +384,9 @@
         setSpecText(JSON.stringify(reorderSpec(data.spec), null, 2));
         const infill = data.spec[0]?.modifiers?.infill;
         if (infill?.debug) {
-<<<<<<< HEAD
+
           console.log('[design_api] debug info:', infill.debug);
-=======
-          console.debug('[design_api] debug info:', infill.debug);
->>>>>>> 652c4d2d
+
         }
         if (infill?.seed_points) {
           fetchVoronoiMesh(infill.seed_points);
@@ -443,11 +435,9 @@
         setSpecText(JSON.stringify(data.spec, null, 2));
         const infill = data.spec[0]?.modifiers?.infill;
         if (infill?.debug) {
-<<<<<<< HEAD
+
           console.log('[design_api] debug info:', infill.debug);
-=======
-          console.debug('[design_api] debug info:', infill.debug);
->>>>>>> 652c4d2d
+
         }
         if (infill?.seed_points) {
           fetchVoronoiMesh(infill.seed_points);
