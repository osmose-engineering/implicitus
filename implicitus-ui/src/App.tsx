// Reorders infill keys: configurable params first, then bbox_min, bbox_max, seed_points last
function reorderInfillKeys(node: any) {
  const infillOriginal = node.modifiers?.infill;
  if (!infillOriginal) return node;
  // clone infill and normalize spacing
  const infill: any = { ...infillOriginal };
  // rename snake_case and camelCase keys to spacing
  if (infill.hasOwnProperty('min_dist')) {
    infill.spacing = infill.min_dist;
    delete infill.min_dist;
  }
  if (infill.hasOwnProperty('minDist')) {
    infill.spacing = infill.minDist;
    delete infill.minDist;
  }
  const ordered: any = {};
  const primaryKeys = [
    'pattern','_is_voronoi','spacing','wall_thickness',
    'uniform','num_points','adaptive','max_depth',
    'threshold','resolution','shell_offset','auto_cap'
  ];
  // add primary keys in order
  primaryKeys.forEach(k => {
    if (infill.hasOwnProperty(k)) ordered[k] = infill[k];
  });
  // then bbox_min, bbox_max, seed_points last
  ['bbox_min','bbox_max','seed_points'].forEach(k => {
    if (infill.hasOwnProperty(k)) ordered[k] = infill[k];
  });
  // clone other keys (if any) in original order
  Object.keys(infill).forEach(k => {
    if (!ordered.hasOwnProperty(k)) ordered[k] = infill[k];
  });
  // return new node with reordered infill
  return {
    ...node,
    modifiers: {
      ...node.modifiers,
      infill: ordered
    }
  };
}

function reorderSpec(specArray: any[]) {
  return specArray.map(node => reorderInfillKeys(node));
}
import React, { useState, useRef, useEffect } from 'react';
import Editor from '@monaco-editor/react';
import * as monaco from 'monaco-editor';
import './App.css'
import VoronoiCanvas from './components/VoronoiCanvas';
import { Checkbox } from './components/UI';
import { Tabs, TabList, Tab, TabPanel } from 'react-tabs';
import 'react-tabs/style/react-tabs.css';

// Simple debounce helper
function debounce<T extends (...args: any[]) => void>(fn: T, delay: number) {
  let timeout: ReturnType<typeof setTimeout> | null;
  return (...args: Parameters<T>) => {
    if (timeout) clearTimeout(timeout);
    timeout = setTimeout(() => {
      fn(...args);
    }, delay);
  };
}

function App() {
  const [isDirty, setIsDirty] = useState(false);
  const [prompt, setPrompt] = useState('');
  const [spec, setSpec] = useState<any[]>([]);
  const [meshVertices, setMeshVertices] = useState<[number, number, number][]>([]);
  const [meshEdges, setMeshEdges] = useState<number[][]>([]);
  // Seed points remain tied to the raw spec definition
  const seedPoints: [number, number, number][] =
    spec[0]?.modifiers?.infill?.seed_points ?? [];
  const edges = meshEdges;
  // Reset mesh whenever the spec changes; geometry will be fetched separately.
  useEffect(() => {
    const infill = spec[0]?.modifiers?.infill;
    const verts = infill?.cell_vertices || infill?.vertices;
    const edgeList = infill?.edge_list || infill?.edges;
    setMeshVertices(Array.isArray(verts) ? verts : []);
    setMeshEdges(Array.isArray(edgeList) ? edgeList : []);
  }, [spec]);
  const [error, setError] = useState<string | null>(null);
  const [loading, setLoading] = useState(false);
  const [summary, setSummary] = useState<string>('');
  const [specText, setSpecText] = useState<string>('');
  const [modelProto, setModelProto] = useState<any | null>(null);
  const [sessionId, setSessionId] = useState<string | null>(null);
  const [messages, setMessages] = useState<{speaker: 'user'|'assistant'; text: string}[]>([]);
  // Layer visibility toggles for preview
  const [visibility, setVisibility] = useState<{[key: string]: boolean}>({
    primitive: true,
    infill: true,
  });
  const [showRaymarch, setShowRaymarch] = useState(true);
  const [showStruts, setShowStruts]     = useState(false);
  const [strutRadius, setStrutRadius]   = useState(0.02);

  const [tabIndex, setTabIndex] = useState(1);

  const fetchVoronoiMesh = async (pts: [number, number, number][]) => {
    if (!pts || pts.length === 0) return;
    try {
      const resp = await fetch('http://localhost:8000/design/mesh', {
        method: 'POST',
        headers: { 'Content-Type': 'application/json' },
        body: JSON.stringify({ seed_points: pts }),
      });
      if (!resp.ok) return;
      const data = await resp.json();
      setMeshVertices(Array.isArray(data.vertices) ? data.vertices : []);
      setMeshEdges(Array.isArray(data.edges) ? data.edges : []);
    } catch (err) {
      console.error('[UI] mesh fetch error:', err);
    }
  };

  const fetchSlice = async (model: any) => {
    if (!model) return;
    try {
      const resp = await fetch('http://localhost:4000/slice', {
        method: 'POST',
        headers: { 'Content-Type': 'application/json' },
        body: JSON.stringify({ model, layer: 0 }),
      });
      if (!resp.ok) return;
      const data = await resp.json();
      if (data.debug) {
<<<<<<< HEAD
        console.log('[slicer_server] debug info:', data.debug);
=======

        console.log('[slicer_server] debug info:', data.debug);

>>>>>>> bf3c52f3
      }
    } catch (err) {
      console.error('[UI] slice fetch error:', err);
    }
  };

  const handleValidate = async () => {
    setError(null);
    setLoading(true);
    try {
      const parsed = JSON.parse(specText);
      // include sessionId if available
      const validateBody: any = { spec: parsed };
      if (sessionId) validateBody.sid = sessionId;
      const response = await fetch('http://localhost:8000/design/review', {
        method: 'POST',
        headers: { 'Content-Type': 'application/json' },
        body: JSON.stringify(validateBody),
      });
      const rawText = await response.text();
      if (!response.ok) {
        throw new Error(`Validation error: ${rawText}`);
      }
      const data = JSON.parse(rawText);
      setSummary(data.summary || 'Validation successful.');
      setMessages(prev => [...prev, { speaker: 'assistant', text: `Validation: ${data.summary}` }]);
    } catch (err: any) {
      setError(err.message || 'Validation failed.');
    } finally {
      setLoading(false);
      setIsDirty(false);
    }
  };

  const handleEditorDidMount = (editor: monaco.editor.IStandaloneCodeEditor, monacoInstance: typeof monaco) => {
    monacoInstance.languages.json.jsonDefaults.setDiagnosticsOptions({
      // Draft mode: only basic syntax and comments validation, no schema enforcement
      validate: true,
      allowComments: true,
      schemas: [],  // disable JSON schema checks to allow free-form editing (e.g., voronoi fields)
    });
  };

  const handleSubmit = async (e: React.FormEvent<HTMLFormElement>) => {
    e.preventDefault();
    // keep existing sessionId for follow-up updates
    setError(null);
    setLoading(true);
    setMessages(prev => [...prev, { speaker: 'user', text: prompt }]);
    console.log('[UI] Sending prompt →', prompt);
    let bodyData: any = {};
    // For updates (existing session), always send raw prompt and current spec
    if (sessionId) {
      bodyData.raw = prompt;
      bodyData.spec = spec;
      bodyData.sid = sessionId;
    } else if (prompt.trim()) {
      // New design request: send only the raw prompt
      bodyData.raw = prompt;
    } else if (specText.trim()) {
      // New design request using manual spec editing
      try {
        bodyData.spec = JSON.parse(specText);
      } catch (parseError: any) {
        setError(`Failed to parse edited spec JSON: ${parseError.message || parseError}`);
        setLoading(false);
        return;
      }
    } else {
      setError("Please provide a prompt or a valid spec.");
      setLoading(false);
      return;
    }
    console.log('[UI] Prepared request bodyData →', bodyData);
    console.log('[UI] Current specText →', specText);
    console.log('[UI] Current prompt →', prompt);
    try {
      // use /design/update for any follow-up on an existing spec,
      // or when there is already a spec and the user enters a new prompt
      const isUpdate = Boolean(sessionId) || (spec.length > 0 && prompt.trim().length > 0);
      const endpoint = isUpdate ? '/design/update' : '/design/review';
      console.log('[UI] using endpoint →', endpoint);
      const response = await fetch(`http://localhost:8000${endpoint}`, {
        method: 'POST',
        headers: {
          'Content-Type': 'application/json',
        },
        body: JSON.stringify(bodyData),
      });
      // read raw text and debug
      const rawText = await response.text();
      console.log('[UI] raw response text:', rawText);
      if (!response.ok) {
        throw new Error(`Server error: ${response.status} ${response.statusText} - ${rawText}`);
      }
      let data: any;
      try {
        data = JSON.parse(rawText);
        console.log('[UI] API spec:', data.spec);
      } catch (parseError) {
        console.error('[UI] JSON parse error:', parseError);
        throw new Error(`Failed to parse JSON spec: ${parseError}`);
      }
      // Handle updated spec with nested modifiers
      if (data.spec && Array.isArray(data.spec)) {
        const infill = data.spec[0]?.modifiers?.infill;
        console.log('[UI] backend infill counts:', {
          points: infill?.seed_points?.length,
          edges: infill?.edges?.length,
          sampleEdges: infill?.edges?.slice(0, 5),
        });
        if (infill?.debug) {
<<<<<<< HEAD
          console.log('[design_api] debug info:', infill.debug);
=======

          console.log('[design_api] debug info:', infill.debug);

>>>>>>> bf3c52f3
        }
        setSpec(data.spec);
        setSpecText(JSON.stringify(reorderSpec(data.spec), null, 2));
        if (infill?.seed_points) {
          fetchVoronoiMesh(infill.seed_points);
        }
        fetchSlice({ id: 'preview', root: { children: data.spec } });
        if (data.summary) {
          setSummary(data.summary);
          setMessages(prev => [...prev, { speaker: 'assistant', text: data.summary }]);
        }
        // Capture session ID for subsequent updates
        if (!sessionId && data.sid) {
          setSessionId(data.sid);
        }
        setIsDirty(false);
        setLoading(false);
        setPrompt('');
        return;
      }
      if (data.question) {
        // Extract plain question text from the JSON-wrapped response
        let questionText: string;
        if (typeof data.question === 'string') {
          try {
            const parsedQ = JSON.parse(data.question);
            questionText = parsedQ.question ?? parsedQ.query ?? data.question;
          } catch {
            questionText = data.question;
          }
        } else {
          const qObj = data.question as any;
          questionText = qObj.question ?? qObj.query ?? String(data.question);
        }
        // Display the LLM's follow-up question to the user
        setMessages(prev => [...prev, { speaker: 'assistant', text: questionText }]);
        // Pre-fill the prompt input with the LLM question
        setPrompt(questionText);
        const newSid = data.sessionId ?? data.sid;
        if (!sessionId && newSid) {
          setSessionId(newSid);
        }
        setLoading(false);
        return;
      }
      // Updated block per instructions
      const isInitial = !sessionId;
      let assistantText: string;
      if (isInitial && data.summary) {
        assistantText = `Created a ${data.summary}`;
      } else {
        assistantText = data.confirmation ?? data.summary;
      }
      setMessages(prev => [...prev, { speaker: 'assistant', text: assistantText }]);
      // on first review, capture whichever key the server returned (sessionId or sid)
      const newSid = data.sessionId ?? data.sid;
      if (!sessionId && newSid) {
        setSessionId(newSid);
      }
      setPrompt('');
    } catch (err: any) {
      console.error('[UI] fetch error:', err);
      setError(err.message || 'An error occurred');
    } finally {
      setLoading(false);
    }
  };

  const handleConfirm = async () => {
    setError(null);
    setLoading(true);
    try {
      const parsed = JSON.parse(specText);
      const response = await fetch('http://localhost:8000/design/submit', {
        method: 'POST',
        headers: {
          'Content-Type': 'application/json',
        },
        body: JSON.stringify({ spec: parsed, sid: sessionId, raw: "" }),
      });
      if (!response.ok) {
        const text = await response.text();
        throw new Error(`Server error: ${response.status} ${response.statusText} - ${text}`);
      }
      const data = await response.json();
      console.log('API spec:', data.spec);
      console.log('[UI] Confirm response data:', data);
      if (data.debug) {
<<<<<<< HEAD
        console.log('[design_api] debug info:', data.debug);
=======

        console.log('[design_api] debug info:', data.debug);

>>>>>>> bf3c52f3
      }
      setModelProto(data);
      if (data.locked_model) {
        fetchSlice(data.locked_model);
      }
    } catch (err: any) {
      setError(err.message || 'An error occurred during confirm');
    } finally {
      setLoading(false);
    }
  };

  const handleApplyChanges = async () => {
    setError(null);
    setLoading(true);
    try {
      const parsed = JSON.parse(specText);
      // strip any existing seed_points to avoid sending large arrays back
      const specToSend = parsed.map(node => {
        if (node.modifiers?.infill?.seed_points) {
          const { seed_points, ...restInfill } = node.modifiers.infill;
          return {
            ...node,
            modifiers: {
              ...node.modifiers,
              infill: restInfill,
            },
          };
        }
        return node;
      });
      const response = await fetch('http://localhost:8000/design/update', {
        method: 'POST',
        headers: {
          'Content-Type': 'application/json',
        },
        body: JSON.stringify({ spec: specToSend, sid: sessionId, raw: '' }),
      });
      if (!response.ok) {
        const text = await response.text();
        throw new Error(`Server error: ${response.status} ${response.statusText} - ${text}`);
      }
      const data = await response.json();
      if (data.spec && Array.isArray(data.spec)) {
        setSpec(data.spec);
        setSpecText(JSON.stringify(reorderSpec(data.spec), null, 2));
        const infill = data.spec[0]?.modifiers?.infill;
        if (infill?.debug) {
<<<<<<< HEAD
          console.log('[design_api] debug info:', infill.debug);
=======

          console.log('[design_api] debug info:', infill.debug);

>>>>>>> bf3c52f3
        }
        if (infill?.seed_points) {
          fetchVoronoiMesh(infill.seed_points);
        }
        setIsDirty(false);
        if (data.summary) {
          setSummary(data.summary);
          setMessages(prev => [...prev, { speaker: 'assistant', text: data.summary }]);
        }
      }
    } catch (err: any) {
      setError(err.message || 'An error occurred while applying changes');
    } finally {
      setLoading(false);
    }
  };

  // Helper: Regenerate infill seed points if needed
  const regenerateSeeds = async (currentSpec: any[]) => {
    // Strip out any existing seed_points so backend regenerates fresh
    const specToSend = currentSpec.map(node => {
      if (node.modifiers?.infill) {
        const { seed_points, ...restInfill } = node.modifiers.infill;
        return {
          ...node,
          modifiers: {
            ...node.modifiers,
            infill: restInfill,
          },
        };
      }
      return node;
    });
    setLoading(true);
    try {
      const response = await fetch(`http://localhost:8000/design/update`, {
        method: 'POST',
        headers: { 'Content-Type': 'application/json' },
        body: JSON.stringify({ spec: specToSend, sid: sessionId, raw: "" }),
      });
      const rawText = await response.text();
      if (!response.ok) throw new Error(rawText);
      const data = JSON.parse(rawText);
      if (data.spec && Array.isArray(data.spec)) {
        setSpec(data.spec);
        setSpecText(JSON.stringify(data.spec, null, 2));
        const infill = data.spec[0]?.modifiers?.infill;
        if (infill?.debug) {
<<<<<<< HEAD
          console.log('[design_api] debug info:', infill.debug);
=======

          console.log('[design_api] debug info:', infill.debug);

>>>>>>> bf3c52f3
        }
        if (infill?.seed_points) {
          fetchVoronoiMesh(infill.seed_points);
        }
        if (data.summary) {
          setSummary(data.summary);
          setMessages(prev => [...prev, { speaker: 'assistant', text: data.summary }]);
        }
      }
    } catch (err: any) {
      console.error('[UI] regenerateSeeds error:', err);
      setError(err.message || 'Failed to regenerate seeds');
    } finally {
      setLoading(false);
    }
  };
  // Debounced regenerateSeeds ref
  const debouncedRegenerateSeeds = useRef(
    debounce((parsed: any[]) => {
      regenerateSeeds(parsed);
    }, 400)
  ).current;

  return (
    <div className="App" style={{ display: 'flex', flexDirection: 'column', height: '100vh' }}>
      <h1>Implicitus</h1>
      <div style={{ display: 'flex', flex: 1 }}>
        <div style={{ flex: 1, display: 'flex', flexDirection: 'column' }}>
          <div style={{ flex: 1, overflow: 'auto' }}>
            {/* Chat input window */}
            <div className="chat-panel" style={{ display: 'flex', flexDirection: 'column', height: '100%' }}>
              <div className="chat-history" style={{ flex: 1, overflowY: 'auto', padding: '1em' }}>
                {messages.map((msg, idx) => (
                  <div
                    key={idx}
                    style={{
                      display: 'flex',
                      justifyContent: msg.speaker === 'user' ? 'flex-start' : 'flex-end',
                      margin: '0.5em 0'
                    }}
                  >
                    <div className={`chat-message ${msg.speaker}`} style={{ maxWidth: '70%' }}>
                      <strong>{msg.speaker === 'user' ? 'You' : 'Implicitus'}:</strong> {msg.text}
                    </div>
                  </div>
                ))}
              </div>
              <form
                onSubmit={handleSubmit}
                style={{
                  display: 'flex',
                  alignItems: 'center',
                  gap: '0.5em',
                  borderTop: '1px solid #ccc',
                  padding: '0.5em'
                }}
              >
                <input
                  type="text"
                  value={prompt ?? ''}
                  onChange={e => setPrompt(e.target.value || '')}
                  placeholder="What do you want to design?"
                  disabled={loading}
                  style={{ width: '80%', marginRight: '0.5em' }}
                />
                <button type="submit" disabled={loading || !(prompt?.trim())}>
                  Generate
                </button>
              </form>
            </div>
            {error && <div className="error">{error}</div>}
          </div>
          <div style={{ flex: 1, overflow: 'auto' }}>
            {/* Editable JSON window */}
            {specText && (
              <div style={{ textAlign: 'left', margin: '1em', padding: '1em', border: '1px dashed #888' }}>
                <strong>JSON Spec:</strong>
                <Editor
                  height="300px"
                  language="json"
                  theme="vs-light"
                  value={specText}
                  onChange={value => {
                    const text = value ?? '';
                    setSpecText(text);
                    setIsDirty(true);
                  }}
                  onMount={handleEditorDidMount}
                  options={{
                    readOnly: modelProto !== null,
                    automaticLayout: true,
                    minimap: { enabled: false },
                    formatOnPaste: true,
                    formatOnType: true,
                  }}
                />
                <button onClick={handleApplyChanges} disabled={loading || !isDirty}>
                  Apply Changes
                </button>
                <button onClick={handleConfirm} disabled={loading}>
                  Finalize
                </button>
                <button onClick={handleValidate} disabled={loading || !isDirty}>
                  Validate
                </button>
                {/* Removed Max Seed Count and Desired Seed Count UI */}
                {spec.length > 0 && spec[0].modifiers?.infill?.seed_points && (
                  <div style={{ marginTop: '1em' }}>
                    <strong>Seed Points:</strong>
                    <textarea
                      rows={6}
                      style={{ width: '100%', height: '120px', fontFamily: 'monospace', fontSize: '0.9em' }}
                      value={JSON.stringify(spec[0].modifiers.infill.seed_points, null, 2)}
                      onChange={e => {
                        const text = (e.target as HTMLTextAreaElement).value;
                        try {
                          const pts = JSON.parse(text);
                          const newSpec = [...spec];
                          newSpec[0] = {
                            ...newSpec[0],
                            modifiers: {
                              ...newSpec[0].modifiers,
                              infill: {
                                ...newSpec[0].modifiers.infill,
                                seed_points: pts
                              }
                            }
                          };
                          setSpec(newSpec);
                          setSpecText(JSON.stringify(newSpec, null, 2));
                        } catch {
                          // ignore parse errors
                        }
                      }}
                    />
                  </div>
                )}
              </div>
            )}
          </div>
          <div style={{ flexBasis: 'auto', margin: '1em', padding: '1em', borderTop: '1px solid #ccc' }}>
            <h2>Final Model Proto</h2>
            {modelProto ? (
              <pre>{JSON.stringify(modelProto, null, 2)}</pre>
            ) : (
              <p><em>No final model proto yet. After you confirm, it will appear here.</em></p>
            )}
          </div>
        </div>
        <div style={{ flex: 1, overflow: 'auto' }}>
          {/* Layer visibility toggles */}
          <div style={{ margin: '1em', textAlign: 'left' }}>
            <label>
              <input
                type="checkbox"
                checked={visibility.primitive}
                onChange={() => setVisibility(v => ({ ...v, primitive: !v.primitive }))}
              />
              Show Solid
            </label>
            <label style={{ marginLeft: '1em' }}>
              <input
                type="checkbox"
                checked={visibility.infill}
                onChange={() => setVisibility(v => ({ ...v, infill: !v.infill }))}
              />
              Show Infill
            </label>
          </div>

          {/* Tabbed preview: Ray-March and Strut views */}
          <Tabs selectedIndex={tabIndex} onSelect={index => setTabIndex(index)}>
            <TabList>
              <Tab>Ray-March View</Tab>
              <Tab>Strut View</Tab>
            </TabList>
            <TabPanel>
              {seedPoints.length > 0 && (
                <VoronoiCanvas
                  key="ray"
                  seedPoints={seedPoints}
                  vertices={meshVertices}
                  edges={edges}
                  infillPoints={meshVertices}
                  infillEdges={edges}
                  bbox={[0, 0, 0, 1, 1, 1]}
                  thickness={0.35}
                  maxSteps={256}
                  epsilon={0.001}
                  showSolid={visibility.primitive}
                  showInfill={visibility.infill}
                  showRaymarch={true}
                  showStruts={false}
                />
              )}
            </TabPanel>
            <TabPanel>
              {seedPoints.length > 0 && (
                <VoronoiCanvas
                  key="strut"
                  seedPoints={seedPoints}
                  vertices={meshVertices}
                  edges={edges}
                  infillPoints={meshVertices}
                  infillEdges={edges}
                  bbox={[0, 0, 0, 1, 1, 1]}
                  thickness={0.35}
                  maxSteps={256}
                  epsilon={0.001}
                  showSolid={visibility.primitive}
                  showInfill={visibility.infill}
                  showRaymarch={false}
                  showStruts={true}
                  strutRadius={strutRadius}
                  strutColor="white"
                />
              )}
            </TabPanel>
          </Tabs>
        </div>
      </div>
    </div>
  );
}

export default App<|MERGE_RESOLUTION|>--- conflicted
+++ resolved
@@ -128,13 +128,9 @@
       if (!resp.ok) return;
       const data = await resp.json();
       if (data.debug) {
-<<<<<<< HEAD
+
         console.log('[slicer_server] debug info:', data.debug);
-=======
-
-        console.log('[slicer_server] debug info:', data.debug);
-
->>>>>>> bf3c52f3
+
       }
     } catch (err) {
       console.error('[UI] slice fetch error:', err);
@@ -247,13 +243,9 @@
           sampleEdges: infill?.edges?.slice(0, 5),
         });
         if (infill?.debug) {
-<<<<<<< HEAD
+
           console.log('[design_api] debug info:', infill.debug);
-=======
-
-          console.log('[design_api] debug info:', infill.debug);
-
->>>>>>> bf3c52f3
+
         }
         setSpec(data.spec);
         setSpecText(JSON.stringify(reorderSpec(data.spec), null, 2));
@@ -342,13 +334,9 @@
       console.log('API spec:', data.spec);
       console.log('[UI] Confirm response data:', data);
       if (data.debug) {
-<<<<<<< HEAD
+
         console.log('[design_api] debug info:', data.debug);
-=======
-
-        console.log('[design_api] debug info:', data.debug);
-
->>>>>>> bf3c52f3
+
       }
       setModelProto(data);
       if (data.locked_model) {
@@ -397,13 +385,9 @@
         setSpecText(JSON.stringify(reorderSpec(data.spec), null, 2));
         const infill = data.spec[0]?.modifiers?.infill;
         if (infill?.debug) {
-<<<<<<< HEAD
+
           console.log('[design_api] debug info:', infill.debug);
-=======
-
-          console.log('[design_api] debug info:', infill.debug);
-
->>>>>>> bf3c52f3
+
         }
         if (infill?.seed_points) {
           fetchVoronoiMesh(infill.seed_points);
@@ -452,13 +436,9 @@
         setSpecText(JSON.stringify(data.spec, null, 2));
         const infill = data.spec[0]?.modifiers?.infill;
         if (infill?.debug) {
-<<<<<<< HEAD
+
           console.log('[design_api] debug info:', infill.debug);
-=======
-
-          console.log('[design_api] debug info:', infill.debug);
-
->>>>>>> bf3c52f3
+
         }
         if (infill?.seed_points) {
           fetchVoronoiMesh(infill.seed_points);
