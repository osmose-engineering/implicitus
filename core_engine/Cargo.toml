[package]
name = "core_engine"
version = "0.1.0"
edition = "2021"

[build-dependencies]
prost-build = "0.11"

[dependencies]
prost = "0.11"
warp = "0.3"
tokio = { version = "1.0", features = ["full"] }
serde = { version = "1.0", features = ["derive"] }
serde_json = "1.0"
rand = "0.8"
<<<<<<< HEAD
pyo3 = { version = "0.21", features = ["extension-module", "abi3-py39"] }
=======
pyo3 = { version = "0.21", features = ["extension-module"] }
>>>>>>> 82ecf030

[lib]
name = "core_engine"
crate-type = ["cdylib", "rlib"]<|MERGE_RESOLUTION|>--- conflicted
+++ resolved
@@ -13,11 +13,9 @@
 serde = { version = "1.0", features = ["derive"] }
 serde_json = "1.0"
 rand = "0.8"
-<<<<<<< HEAD
+
 pyo3 = { version = "0.21", features = ["extension-module", "abi3-py39"] }
-=======
-pyo3 = { version = "0.21", features = ["extension-module"] }
->>>>>>> 82ecf030
+
 
 [lib]
 name = "core_engine"
