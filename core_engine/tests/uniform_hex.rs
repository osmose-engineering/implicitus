--- conflicted
+++ resolved
@@ -38,11 +38,9 @@
 
 #[test]
 fn test_compute_uniform_cells_basic() {
-<<<<<<< HEAD
+
     init_python();
-=======
-    pyo3::prepare_freethreaded_python();
->>>>>>> 98770aed
+
     Python::with_gil(|py| {
         let core = py.import("core_engine").unwrap();
         let func = core.getattr("compute_uniform_cells").unwrap();
@@ -65,12 +63,9 @@
 }
 
 #[test]
-fn test_edges_generated_for_simple_seed() {
-<<<<<<< HEAD
+
     init_python();
-=======
-    pyo3::prepare_freethreaded_python();
->>>>>>> 98770aed
+
     Python::with_gil(|py| {
         let core = py.import("core_engine").unwrap();
         let func = core.getattr("compute_uniform_cells").unwrap();
@@ -92,11 +87,9 @@
 
 #[test]
 fn test_uniform_dump_file_created() {
-<<<<<<< HEAD
+
     init_python();
-=======
-    pyo3::prepare_freethreaded_python();
->>>>>>> 98770aed
+
     Python::with_gil(|py| {
         let core = py.import("core_engine").unwrap();
         let func = core.getattr("compute_uniform_cells").unwrap();
