--- conflicted
+++ resolved
@@ -36,13 +36,10 @@
         y_max: Some(1.5),
         nx: Some(5),
         ny: Some(5),
-<<<<<<< HEAD
+
         bbox_min: None,
         bbox_max: None,
-=======
-        cell_vertices: None,
-        edge_list: None,
->>>>>>> 3b7531ed
+
     };
 
     let reply = handle_slice(req).await.unwrap();
@@ -89,13 +86,10 @@
         y_max: None,
         nx: None,
         ny: None,
-<<<<<<< HEAD
+
         bbox_min: None,
         bbox_max: None,
-=======
-        cell_vertices: None,
-        edge_list: None,
->>>>>>> 3b7531ed
+
     };
 
     let reply = handle_slice(req).await.unwrap();
@@ -126,13 +120,10 @@
         y_max: None,
         nx: None,
         ny: None,
-<<<<<<< HEAD
+
         bbox_min: None,
         bbox_max: None,
-=======
-        cell_vertices: None,
-        edge_list: None,
->>>>>>> 3b7531ed
+
     };
 
     let reply = handle_slice(req).await.unwrap();
