--- conflicted
+++ resolved
@@ -52,7 +52,7 @@
     // Debug info should be present with zero seeds and no pattern
     assert_eq!(resp.debug.seed_count, 0);
     assert!(resp.debug.infill_pattern.is_none());
-<<<<<<< HEAD
+
 }
 
 #[tokio::test]
@@ -78,6 +78,5 @@
 
     assert_eq!(resp.debug.seed_count, 1);
     assert!(resp.contours.is_empty());
-=======
->>>>>>> bf3c52f3
+
 }