--- conflicted
+++ resolved
@@ -30,11 +30,9 @@
         }
     });
 
-<<<<<<< HEAD
+
     let (seeds, pattern, _, mode, _, _) = slicer_server::parse_infill(&model_json);
-=======
-    let (seeds, pattern, _, mode) = slicer_server::parse_infill(&model_json, None, None);
->>>>>>> 3b7531ed
+
     assert_eq!(seeds.len(), 5);
     assert_eq!(pattern.as_deref(), Some("voronoi"));
     assert_eq!(mode.as_deref(), Some("uniform"));
