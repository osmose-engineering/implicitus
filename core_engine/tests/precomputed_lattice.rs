--- conflicted
+++ resolved
@@ -2,21 +2,19 @@
 mod slicer_server;
 
 use bytes::Bytes;
-<<<<<<< HEAD
+
 use serde_json::{json, Value};
 use slicer_server::{handle_slice, parse_infill, SliceRequest, SliceResponse};
-=======
+
 use core_engine::implicitus::Model;
-use serde_json::json;
-use slicer_server::{handle_slice, SliceRequest, SliceResponse};
->>>>>>> b0dddc30
+
 use warp::hyper::body::to_bytes;
 use warp::Reply;
 use core_engine::implicitus::{node::Body, primitive::Shape, Model, Node, Primitive, Sphere};
 
 #[tokio::test]
 async fn handle_slice_derives_seeds_from_lattice() {
-<<<<<<< HEAD
+
     // Build a minimal valid model containing a single sphere primitive.
     let mut model = Model::default();
     model.id = "precomputed_lattice".into();
@@ -39,20 +37,6 @@
 
     let req = SliceRequest {
         _model: model_json,
-=======
-    let model_json = json!({
-        "id": "sphere",
-        "constraints": [],
-        "root": {
-            "children": [],
-            "primitive": {"sphere": {"radius": 1.0}},
-            "modifiers": [{"infill": {"pattern": "voronoi"}}]
-        }
-    });
-    let model: Model = serde_json::from_value(model_json).unwrap();
-    let req = SliceRequest {
-        _model: model,
->>>>>>> b0dddc30
         layer: 0.0,
         x_min: None,
         x_max: None,
