--- conflicted
+++ resolved
@@ -99,27 +99,9 @@
         bbox_max: None,
         cell_vertices: Some(vec![(0.0, 0.0, 0.0), (1.0, 1.0, 1.0), (2.0, 2.0, 2.0)]),
         edge_list: Some(vec![(0usize, 1usize), (1, 2)]),
-<<<<<<< HEAD
+
         cells: None,
-=======
 
-        cells: Some(vec![Cell3D {
-            vertices: vec![
-                Point3D {
-                    x: 2.0,
-                    y: 2.0,
-                    z: 2.0,
-                },
-                Point3D {
-                    x: 3.0,
-                    y: 3.0,
-                    z: 3.0,
-                },
-            ],
-            faces: vec![],
-        }]),
-
->>>>>>> d1f447b6
     };
 
     let body = serde_json::to_vec(&req).unwrap();
