use pyo3::prelude::*;

// Import the generated Protobuf definitions
pub mod implicitus {
    include!(concat!(env!("OUT_DIR"), "/implicitus.rs"));
}

use implicitus::Model;
use implicitus::node::Body;
use implicitus::primitive::Shape;
pub mod voronoi;

// A very basic SDF evaluator that handles a few primitive shapes.
pub fn evaluate_sdf(model: &Model, x: f64, y: f64, z: f64) -> f64 {
    // Check for a root node
    if let Some(root_node) = &model.root {
        // Look for a primitive in that node
        if let Some(Body::Primitive(p)) = &root_node.body {
            // Match on the inner shape
            if let Some(shape) = &p.shape {
                match shape {
                    Shape::Sphere(s) => {
                        let dist = (x*x + y*y + z*z).sqrt();
                        return dist - s.radius;
                    }
                    Shape::Box(b) => {
                        // Axis-aligned box centered at the origin
                        if let Some(size) = &b.size {
                            let hx = size.x / 2.0;
                            let hy = size.y / 2.0;
                            let hz = size.z / 2.0;
                            let qx = x.abs() - hx;
                            let qy = y.abs() - hy;
                            let qz = z.abs() - hz;
                            let outside = (qx.max(0.0).powi(2)
                                + qy.max(0.0).powi(2)
                                + qz.max(0.0).powi(2))
                                .sqrt();
                            let inside = qx.max(qy.max(qz)).min(0.0);
                            return outside + inside;
                        }
                    }
                    _ => {}
                }
            }
        }
    }
    // If nothing matches, return a large positive value (empty space)
    f64::MAX
}

/// Simple mesh structure containing explicit vertices and edge indices.
pub struct VoronoiMesh {
    pub vertices: Vec<(f64, f64, f64)>,
    pub edges: Vec<(usize, usize)>,
}

/// Prototype Voronoi mesher.
///
/// For now this merely echoes the seed points as vertices and links them in a
/// ring.  It provides a stand‑in API for downstream consumers.
pub fn voronoi_mesh(seeds: &[(f64, f64, f64)]) -> VoronoiMesh {
    let vertices = seeds.to_vec();
    let mut edges = Vec::new();
    if seeds.len() > 1 {
        for i in 0..seeds.len() {
            let j = (i + 1) % seeds.len();
            edges.push((i, j));
        }
    }
    VoronoiMesh { vertices, edges }
}

pub mod slice;

#[pymodule]
<<<<<<< HEAD
fn core_engine(m: &Bound<'_, PyModule>) -> PyResult<()> {
=======
fn core_engine(_py: Python, m: &PyModule) -> PyResult<()> {
>>>>>>> 5043125f
    m.add_function(wrap_pyfunction!(voronoi::sampling::sample_seed_points, m)?)?;
    m.add_function(wrap_pyfunction!(voronoi::sampling::prune_adjacency_via_grid, m)?)?;
    Ok(())
}<|MERGE_RESOLUTION|>--- conflicted
+++ resolved
@@ -74,11 +74,9 @@
 pub mod slice;
 
 #[pymodule]
-<<<<<<< HEAD
+
 fn core_engine(m: &Bound<'_, PyModule>) -> PyResult<()> {
-=======
-fn core_engine(_py: Python, m: &PyModule) -> PyResult<()> {
->>>>>>> 5043125f
+
     m.add_function(wrap_pyfunction!(voronoi::sampling::sample_seed_points, m)?)?;
     m.add_function(wrap_pyfunction!(voronoi::sampling::prune_adjacency_via_grid, m)?)?;
     Ok(())
