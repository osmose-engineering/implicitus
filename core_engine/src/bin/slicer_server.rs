// core_engine/src/bin/slicer_server.rs

use core_engine::implicitus::Model;
use core_engine::slice::{slice_model, SliceConfig};
use serde::{Deserialize, Serialize};
use serde_json::Value;
use std::collections::HashMap;
use std::sync::{Arc, Mutex};
use warp::http::{Method, StatusCode};
use warp::Filter;

#[derive(Deserialize)]
pub struct SliceRequest {
    // TODO: replace Value with actual Model once JSON <-> Protobuf integration is set up
    #[serde(rename = "model")]
    pub _model: Value,
    pub layer: f64,
    pub x_min: Option<f64>,
    pub x_max: Option<f64>,
    pub y_min: Option<f64>,
    pub y_max: Option<f64>,
    pub nx: Option<usize>,
    pub ny: Option<usize>,
}

#[derive(Serialize, Deserialize, Debug)]
pub struct DebugInfo {
    pub seed_count: usize,
    pub infill_pattern: Option<String>,
}

#[derive(Serialize, Deserialize)]
pub struct SliceResponse {
    pub contours: Vec<Vec<(f64, f64)>>,
    pub debug: DebugInfo,
}

#[derive(Deserialize)]
struct VoronoiRequest {
    _seeds: Vec<(f64, f64, f64)>,
}

#[derive(Serialize, Clone)]
struct VoronoiResponse {
    status: &'static str,
    vertices: Vec<(f64, f64, f64)>,
    edges: Vec<(usize, usize)>,
}

type JobMap = Arc<Mutex<HashMap<String, Option<VoronoiResponse>>>>;

#[tokio::main]
async fn main() {
    pyo3::prepare_freethreaded_python();
    // shared job state
    let jobs: JobMap = Arc::new(Mutex::new(HashMap::new()));
    let with_jobs = warp::any().map(move || jobs.clone());

    // POST /slice  with JSON body to perform slicing
    let slice_route = warp::post()
        .and(warp::path("slice"))
        .and(warp::body::json())
        .and_then(handle_slice);

    // POST /voronoi to generate a mesh from seed points
    let voronoi_route = warp::post()
        .and(warp::path("voronoi"))
        .and(warp::body::json())
        .and(with_jobs.clone())
        .and_then(handle_voronoi);

    // GET /voronoi/status/{job_id}
    let status_route = warp::get()
        .and(warp::path("voronoi"))
        .and(warp::path("status"))
        .and(warp::path::param())
        .and(with_jobs.clone())
        .and_then(handle_voronoi_status);

    let cors = warp::cors()
        .allow_any_origin()
        .allow_methods(vec![Method::POST, Method::GET])
        .allow_header("content-type");

    println!("Slicer server listening on 127.0.0.1:4000");
    let routes = slice_route.or(voronoi_route).or(status_route).with(cors);
    warp::serve(routes).run(([127, 0, 0, 1], 4000)).await;
}

pub async fn handle_slice(req: SliceRequest) -> Result<impl warp::Reply, warp::Rejection> {
    // Extract debug info before consuming the model value
    let debug = extract_debug_info(&req._model);
<<<<<<< HEAD
=======
    // Deserialize the incoming model description.
    let model: Model = serde_json::from_value(req._model)
        .map_err(|_| warp::reject::custom(InvalidModel))?;
>>>>>>> bf3c52f3

    let config = SliceConfig {
        z: req.layer,
        x_min: req.x_min.unwrap_or(-1.0),
        x_max: req.x_max.unwrap_or(1.0),
        y_min: req.y_min.unwrap_or(-1.0),
        y_max: req.y_max.unwrap_or(1.0),
        nx: req.nx.unwrap_or(50),
        ny: req.ny.unwrap_or(50),
    };

<<<<<<< HEAD
    let contours = match serde_json::from_value::<Model>(req._model) {
        Ok(model) => slice_model(&model, &config),
        Err(_) => Vec::new(),
    };

=======
    let contours = slice_model(&model, &config);
>>>>>>> bf3c52f3
    Ok(warp::reply::json(&SliceResponse { contours, debug }))
}

async fn handle_voronoi(
    _req: VoronoiRequest,
    _jobs: JobMap,
) -> Result<impl warp::Reply, warp::Rejection> {
    println!("[slicer_server] /voronoi route is deprecated; use /design/mesh instead");
    let resp = StatusResponse {
        status: "deprecated",
    };
    Ok(warp::reply::with_status(
        warp::reply::json(&resp),
        StatusCode::GONE,
    ))
}

async fn handle_voronoi_status(
    job_id: String,
    jobs: JobMap,
) -> Result<impl warp::Reply, warp::Rejection> {
    let map = jobs.lock().unwrap();
    match map.get(&job_id) {
        Some(Some(resp)) => Ok(warp::reply::with_status(
            warp::reply::json(resp),
            StatusCode::OK,
        )),
        Some(None) => Ok(warp::reply::with_status(
            warp::reply::json(&StatusResponse {
                status: "rendering",
            }),
            StatusCode::ACCEPTED,
        )),
        None => Ok(warp::reply::with_status(
            warp::reply::json(&StatusResponse {
                status: "not_found",
            }),
            StatusCode::NOT_FOUND,
        )),
    }
}

#[derive(Serialize)]
struct StatusResponse {
    status: &'static str,
}

fn extract_debug_info(value: &Value) -> DebugInfo {
    fn find_infill(v: &Value) -> Option<&Value> {
        if let Some(obj) = v.as_object() {
            if let Some(infill) = obj.get("infill") {
                return Some(infill);
            }
            for val in obj.values() {
                if let Some(found) = find_infill(val) {
                    return Some(found);
                }
            }
        } else if let Some(arr) = v.as_array() {
            for val in arr {
                if let Some(found) = find_infill(val) {
                    return Some(found);
                }
            }
        }
        None
    }

    if let Some(infill) = find_infill(value) {
        let seed_count = infill
            .get("seed_points")
            .and_then(|sp| sp.as_array().map(|a| a.len()))
            .unwrap_or(0);
        let infill_pattern = infill
            .get("pattern")
            .and_then(|p| p.as_str())
            .map(|s| s.to_string());
        DebugInfo {
            seed_count,
            infill_pattern,
        }
    } else {
        DebugInfo {
            seed_count: 0,
            infill_pattern: None,
        }
    }
}<|MERGE_RESOLUTION|>--- conflicted
+++ resolved
@@ -90,12 +90,6 @@
 pub async fn handle_slice(req: SliceRequest) -> Result<impl warp::Reply, warp::Rejection> {
     // Extract debug info before consuming the model value
     let debug = extract_debug_info(&req._model);
-<<<<<<< HEAD
-=======
-    // Deserialize the incoming model description.
-    let model: Model = serde_json::from_value(req._model)
-        .map_err(|_| warp::reject::custom(InvalidModel))?;
->>>>>>> bf3c52f3
 
     let config = SliceConfig {
         z: req.layer,
@@ -107,15 +101,13 @@
         ny: req.ny.unwrap_or(50),
     };
 
-<<<<<<< HEAD
+
     let contours = match serde_json::from_value::<Model>(req._model) {
         Ok(model) => slice_model(&model, &config),
         Err(_) => Vec::new(),
     };
 
-=======
-    let contours = slice_model(&model, &config);
->>>>>>> bf3c52f3
+
     Ok(warp::reply::json(&SliceResponse { contours, debug }))
 }
 
