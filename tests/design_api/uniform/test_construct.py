--- conflicted
+++ resolved
@@ -48,7 +48,7 @@
         # Ensure each point is finite
         assert np.all(np.isfinite(pts))
 
-<<<<<<< HEAD
+
 
 def test_shared_vertex_alignment(monkeypatch, caplog):
     seeds = np.array([[0.0, 0.0, 0.0], [1.0, 0.0, 0.0]])
@@ -96,10 +96,10 @@
     # Expect a warning about mismatched edges
     warnings = [rec for rec in caplog.records if rec.levelno >= logging.WARNING]
     assert warnings and "exceeds tolerance" in warnings[0].message
-=======
-        # Each cell's edge lengths should be nearly equal
-        edges = np.linalg.norm(pts - np.roll(pts, -1, axis=0), axis=1)
-        assert np.allclose(edges, edges[0], rtol=1e-5, atol=1e-6)
+
+    # Each cell's edge lengths should be nearly equal
+    edges = np.linalg.norm(pts - np.roll(pts, -1, axis=0), axis=1)
+    assert np.allclose(edges, edges[0], rtol=1e-5, atol=1e-6)
 
     # Adjacent cells should share vertices within a tolerance
     dists = np.linalg.norm(cells[0][:, None, :] - cells[1][None, :, :], axis=2)
@@ -126,5 +126,4 @@
         a = pts[i] - centroid
         b = pts[(i + 1) % pts.shape[0]] - centroid
         area += 0.5 * np.linalg.norm(np.cross(a, b))
-    assert area > 0
->>>>>>> 99596705
+    assert area > 0