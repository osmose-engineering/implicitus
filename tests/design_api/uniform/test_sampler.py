--- conflicted
+++ resolved
@@ -172,10 +172,8 @@
         pytest.skip("_construct_from_vecs not available")
 
     seed = np.zeros(3)
-<<<<<<< HEAD
-    plane_normal = np.array([0.0, 0.0, 1.0])
-=======
->>>>>>> ba738ca2
+    plane_normal = np.array([0.0, 0.0, 1.0])
+
     medial = np.array(
         [
             [1.0, 0.0, 0.0],
@@ -195,11 +193,8 @@
     vecs = medial - seed
 
     try:
-<<<<<<< HEAD
         hex_pts = _construct_from_vecs(seed, vecs, plane_normal)
-=======
-        hex_pts = _construct_from_vecs(vecs)
->>>>>>> ba738ca2
+
     except np.linalg.LinAlgError:
         pytest.fail("LinAlgError raised")
 
