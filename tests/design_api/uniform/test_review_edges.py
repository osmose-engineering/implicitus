from design_api.services.infill_service import generate_hex_lattice


def test_generate_hex_lattice_edges():
    spec = {
        "pattern": "voronoi",
        "mode": "uniform",
        "spacing": 1.0,
        "seed_points": [[0.0, 0.0, 0.0]],
        "bbox_min": [-1.0, -1.0, -1.0],
        "bbox_max": [1.0, 1.0, 1.0],
        "primitive": {"sphere": {"radius": 1.0}},
        "_is_voronoi": True,
        "uniform": True,
<<<<<<< HEAD
        "wall_thickness": 0.1,
=======

>>>>>>> 200f4bdb
    }
    result = generate_hex_lattice(spec)
    edges = result["edges"]
    points = result["seed_points"]
    assert isinstance(edges, list)
    assert len(edges) > 0
    max_idx = max(max(e) for e in edges)
<<<<<<< HEAD
    assert max_idx < len(points)
    assert "wall_thickness" not in result
=======
    assert max_idx < len(points)
>>>>>>> 200f4bdb
<|MERGE_RESOLUTION|>--- conflicted
+++ resolved
@@ -12,11 +12,8 @@
         "primitive": {"sphere": {"radius": 1.0}},
         "_is_voronoi": True,
         "uniform": True,
-<<<<<<< HEAD
         "wall_thickness": 0.1,
-=======
 
->>>>>>> 200f4bdb
     }
     result = generate_hex_lattice(spec)
     edges = result["edges"]
@@ -24,9 +21,5 @@
     assert isinstance(edges, list)
     assert len(edges) > 0
     max_idx = max(max(e) for e in edges)
-<<<<<<< HEAD
     assert max_idx < len(points)
     assert "wall_thickness" not in result
-=======
-    assert max_idx < len(points)
->>>>>>> 200f4bdb
