--- conflicted
+++ resolved
@@ -11,10 +11,8 @@
         "bbox_max": [1.0, 1.0, 1.0],
         "primitive": {"sphere": {"radius": 1.0}},
         "_is_voronoi": True,
-<<<<<<< HEAD
         "uniform": True,
-=======
->>>>>>> cf57391c
+
     }
     result = generate_hex_lattice(spec)
     edges = result["edges"]
