--- conflicted
+++ resolved
@@ -38,9 +38,7 @@
     spec["root"]["unknown_field"] = 123
     # Should not raise when ignore_unknown_fields=True
     msg = validate_model_spec(spec, ignore_unknown_fields=True)
-<<<<<<< HEAD
     assert hasattr(msg, "root")
-
 
 def test_wrapped_modifier_dict():
     spec = {
@@ -57,6 +55,3 @@
     child = msg.root.children[0]
     assert len(child.modifiers) == 1
     assert child.modifiers[0].infill.pattern == "hex"
-=======
-    assert hasattr(msg, "root")
->>>>>>> 69f9a5a7
