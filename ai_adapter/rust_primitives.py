
"""Python bindings for Rust primitive sampling functions.

This module loads the ``core_engine`` Rust extension on demand without
triggering heavy design API imports.  It mirrors the loader used by the
``design_api`` package but lives here to avoid a circular import that caused
startup failures when the extension wasn't yet available.
"""

from __future__ import annotations

import importlib.machinery
import importlib.util
import os
import pathlib
import subprocess
import sys
from types import ModuleType


def _load_core_engine() -> ModuleType:
    """Import the compiled ``core_engine`` module, building it if needed."""

    spec = importlib.util.find_spec("core_engine.core_engine")
    if spec and spec.loader:
        module = importlib.util.module_from_spec(spec)
        spec.loader.exec_module(module)
        return module

    crate_dir = pathlib.Path(__file__).resolve().parents[1] / "core_engine"
    env = os.environ.copy()
    env.setdefault("PYO3_USE_ABI3_FORWARD_COMPATIBILITY", "1")
    env.setdefault("PYO3_PYTHON", sys.executable)
<<<<<<< HEAD
    subprocess.run(
        ["cargo", "build", "--lib", "--features", "extension-module"],
=======

    subprocess.run(
        ["cargo", "build", "--features", "extension-module"],
>>>>>>> e556e962
        cwd=crate_dir,
        env=env,
        check=True,
    )
<<<<<<< HEAD
=======

>>>>>>> e556e962

    if sys.platform.startswith("win"):
        lib_name = "core_engine.dll"
    elif sys.platform == "darwin":
        lib_name = "libcore_engine.dylib"
    else:
        lib_name = "libcore_engine.so"

    lib_path = crate_dir / "target" / "debug" / lib_name
    loader = importlib.machinery.ExtensionFileLoader(
        "core_engine.core_engine", str(lib_path)
    )
    spec = importlib.util.spec_from_loader("core_engine.core_engine", loader)
    module = importlib.util.module_from_spec(spec)
    loader.exec_module(module)
    return module


_core = _load_core_engine()
_sample_inside_rust = _core.sample_inside


def sample_inside(shape_spec, spacing):
    """Return seed points inside the given primitive at the specified spacing."""

    return _sample_inside_rust(shape_spec, spacing)<|MERGE_RESOLUTION|>--- conflicted
+++ resolved
@@ -31,22 +31,15 @@
     env = os.environ.copy()
     env.setdefault("PYO3_USE_ABI3_FORWARD_COMPATIBILITY", "1")
     env.setdefault("PYO3_PYTHON", sys.executable)
-<<<<<<< HEAD
+
     subprocess.run(
         ["cargo", "build", "--lib", "--features", "extension-module"],
-=======
 
-    subprocess.run(
-        ["cargo", "build", "--features", "extension-module"],
->>>>>>> e556e962
         cwd=crate_dir,
         env=env,
         check=True,
     )
-<<<<<<< HEAD
-=======
 
->>>>>>> e556e962
 
     if sys.platform.startswith("win"):
         lib_name = "core_engine.dll"
