
"""Python bindings for Rust primitive sampling functions.

This module loads the ``core_engine`` Rust extension on demand without
triggering heavy design API imports.  It mirrors the loader used by the
``design_api`` package but lives here to avoid a circular import that caused
startup failures when the extension wasn't yet available.
"""

from __future__ import annotations

import importlib.machinery
import importlib.util
import os
import pathlib
import subprocess
import sys
from types import ModuleType


def _load_core_engine() -> ModuleType:
    """Import the compiled ``core_engine`` module, building it if needed."""

    spec = importlib.util.find_spec("core_engine.core_engine")
    if spec and spec.loader:
        module = importlib.util.module_from_spec(spec)
        spec.loader.exec_module(module)
        return module

    crate_dir = pathlib.Path(__file__).resolve().parents[1] / "core_engine"
    env = os.environ.copy()
    env.setdefault("PYO3_USE_ABI3_FORWARD_COMPATIBILITY", "1")
    env.setdefault("PYO3_PYTHON", sys.executable)
<<<<<<< HEAD
    subprocess.run(
        ["cargo", "build", "--features", "extension-module"],
        cwd=crate_dir,
        env=env,
        check=True,
    )
=======
    subprocess.run(["cargo", "build"], cwd=crate_dir, env=env, check=True)
>>>>>>> 79b0b5cd

    if sys.platform.startswith("win"):
        lib_name = "core_engine.dll"
    elif sys.platform == "darwin":
        lib_name = "libcore_engine.dylib"
    else:
        lib_name = "libcore_engine.so"

    lib_path = crate_dir / "target" / "debug" / lib_name
    loader = importlib.machinery.ExtensionFileLoader(
        "core_engine.core_engine", str(lib_path)
    )
    spec = importlib.util.spec_from_loader("core_engine.core_engine", loader)
    module = importlib.util.module_from_spec(spec)
    loader.exec_module(module)
    return module


_core = _load_core_engine()
_sample_inside_rust = _core.sample_inside


def sample_inside(shape_spec, spacing):
    """Return seed points inside the given primitive at the specified spacing."""

    return _sample_inside_rust(shape_spec, spacing)<|MERGE_RESOLUTION|>--- conflicted
+++ resolved
@@ -31,16 +31,14 @@
     env = os.environ.copy()
     env.setdefault("PYO3_USE_ABI3_FORWARD_COMPATIBILITY", "1")
     env.setdefault("PYO3_PYTHON", sys.executable)
-<<<<<<< HEAD
+
     subprocess.run(
         ["cargo", "build", "--features", "extension-module"],
         cwd=crate_dir,
         env=env,
         check=True,
     )
-=======
-    subprocess.run(["cargo", "build"], cwd=crate_dir, env=env, check=True)
->>>>>>> 79b0b5cd
+
 
     if sys.platform.startswith("win"):
         lib_name = "core_engine.dll"
