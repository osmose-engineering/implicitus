--- conflicted
+++ resolved
@@ -31,23 +31,15 @@
     env = os.environ.copy()
     env.setdefault("PYO3_USE_ABI3_FORWARD_COMPATIBILITY", "1")
     env.setdefault("PYO3_PYTHON", sys.executable)
-<<<<<<< HEAD
-    subprocess.run(
-        ["cargo", "build", "--lib", "--features", "extension-module"],
-=======
 
     subprocess.run(
         ["cargo", "build", "--lib", "--features", "extension-module"],
 
->>>>>>> c200b6ef
         cwd=crate_dir,
         env=env,
         check=True,
     )
-<<<<<<< HEAD
-=======
 
->>>>>>> c200b6ef
 
     if sys.platform.startswith("win"):
         lib_name = "core_engine.dll"
